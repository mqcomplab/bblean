[project]
name = "bblean"
authors = [
    {name = "The Miranda-Quintana Lab and other BitBirch developers"},
    {name = "Ramon Alain Miranda Quintana", email = "quintana@chem.ufl.edu"},
    {name = "Krisztina Zsigmond", email = "kzsigmond@ufl.edu"},
    {name = "Ignacio Pickering", email = "ipickering@ufl.edu"},
    {name = "Kenneth Lopez Perez", email = "klopezperez@chem.ufl.edu"},
    {name = "Miroslav Lzicar", email= "miroslav.lzicar@deepmedchem.com"},
]
license = "GPL-3.0-only"
license-files = ["LICENSE"]
description = "BitBirch-Lean Python package"
requires-python = ">=3.11"
dynamic = ["version", "readme"]
dependencies = [
    "scipy",
    "rdkit",
    "numpy>=2.0",
    "pandas",
    "psutil",
    "matplotlib",
    "colorcet",
<<<<<<< HEAD
=======
    "seaborn",
    "opentsne",
>>>>>>> 19cd3c5c
    "scikit-learn",
    "rich",
    "typer",
    # Dimensionality reduction
    "opentsne",
    "umap-learn",
    "pynndescent",  # makes umap faster
]
classifiers=[
  "Intended Audience :: Science/Research",
  "Intended Audience :: Developers",
  "Programming Language :: Python",
  "Topic :: Software Development",
  "Topic :: Scientific/Engineering",
  "Development Status :: 4 - Beta",
  "Operating System :: Microsoft :: Windows",
  "Operating System :: POSIX",
  "Operating System :: Unix",
  "Operating System :: MacOS",
  "Programming Language :: Python :: 3",
  "Programming Language :: Python :: 3.11",
  "Programming Language :: Python :: 3.12",
  "Programming Language :: Python :: 3.13",
  "Programming Language :: Python :: Implementation :: CPython",
]

[tool.setuptools.dynamic]
readme = {file = ["README.md"]}

[build-system]
requires = ["setuptools>=75.6", "setuptools-scm>=9", "pybind11"]
build-backend = "setuptools.build_meta"

[project.urls]
homepage = "https://github.com/mqcomplab/bblean.git"
repository = "https://github.com/mqcomplab/bblean.git"
documentation = "https://github.com/mqcomplab/bblean.git"

[project.scripts]
bb="bblean.cli:app"

[tool.setuptools_scm]
version_file = "bblean/_version.py"
fallback_version="0.0.0"

[tool.setuptools.packages.find]
where = ["."]
include = ["bblean*"]

[tool.black]
line-length = 88
target_version = ["py311"]

[tool.mypy]
ignore_missing_imports = true
warn_redundant_casts = true
warn_unused_configs = true
disallow_incomplete_defs = true
disallow_untyped_defs = true
disallow_any_generics = true
python_version = "3.11"

[tool.coverage.run]
omit = ["*/_legacy/*", "*/tests/*", "setup.py"]<|MERGE_RESOLUTION|>--- conflicted
+++ resolved
@@ -21,11 +21,8 @@
     "psutil",
     "matplotlib",
     "colorcet",
-<<<<<<< HEAD
-=======
     "seaborn",
     "opentsne",
->>>>>>> 19cd3c5c
     "scikit-learn",
     "rich",
     "typer",
