name: bblean
channels:
  - nodefaults
  - https://conda.anaconda.org/conda-forge
dependencies:
  # General
  - python=3.11
  - pip>=25.0  # Installs python packages

  # Build system
  - setuptools>=75.6
  - setuptools-scm>=9

  # Core dependencies
  - scipy 
  - rdkit
  - numpy>=2.0
  - pandas
  - psutil
<<<<<<< HEAD
=======
  - matplotlib
  - colorcet
  - seaborn
>>>>>>> 19cd3c5c
  - scikit-learn
  # CLI
  - typer  # Handy cli library with support for type checking
  - rich  # Colorful styles and terminal outputs
  # General visualization
  - matplotlib
  - colorcet
  # Dimensionality reduction
  - opentsne
  - umap-learn
  - pynndescent  # makes umap faster

  # Dev dependencies: linters / checkers / tests / CI / profilers
  - pre-commit  # Runs pre commit/push hooks
  - black  # Code formatter
  - flake8  # PEP8 linter
  - autoflake  # Remove unused imports / variables
  - mypy  # Type checker
  - pytest  # Python testing framework
  - pytest-subtests
  - pytest-cov  # code coverage
  - cruft # Keep up with cookiecutter updates
  # Profilers
  - memray
  - py-spy
  # Docs
  - sphinx
  - sphinx-design
  - pydata-sphinx-theme
  # Loading and converting jupyter notebooks
  - jupyter
  - jupytext

#  Required for example dataset_splitting notebook only
# - tqdm
# - statsmodels
# - useful_rdkit_utils<|MERGE_RESOLUTION|>--- conflicted
+++ resolved
@@ -17,17 +17,12 @@
   - numpy>=2.0
   - pandas
   - psutil
-<<<<<<< HEAD
-=======
-  - matplotlib
-  - colorcet
-  - seaborn
->>>>>>> 19cd3c5c
   - scikit-learn
   # CLI
   - typer  # Handy cli library with support for type checking
   - rich  # Colorful styles and terminal outputs
   # General visualization
+  - seaborn
   - matplotlib
   - colorcet
   # Dimensionality reduction
