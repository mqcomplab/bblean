--- conflicted
+++ resolved
@@ -29,13 +29,13 @@
 
 <img src="bb-demo.gif" width="600" />
 
-## Quick start
+## CLI Quick start
 
 1. **Generate fingerprints from SMILES.** The repository ships with a ChEMBL
    sample that you can use right away:
 
    ```bash
-   bb fps-from-smiles examples/chembl_33_10K.smi -o output
+   bb fps-from-smiles examples/chembl-sample.smi -o output
    ```
 
    This command writes a packed fingerprint array to
@@ -80,8 +80,51 @@
 
 ## Helpful CLI commands
 
-<<<<<<< HEAD
-<img src="bb-demo.gif" width="600" />
+- `bb fps-info`: Summaries for one or more packed fingerprint `.npy` files.
+- `bb fps-from-smiles`: Convert SMILES files to fingerprint arrays in `uint8`
+  format (optionally split across multiple files for very large datasets).
+- `bb run`: Serial BitBIRCH clustering over packed fingerprint arrays.
+  Additional options let you tune the branching factor, threshold, and
+  tolerance; run `bb run --help` for details.
+
+## Python Quickstart
+
+For example of how to use the main `bblean` classes and functions consult
+`examples/bitbirch_quickstart.ipynb`. More examples will be added soon!
+
+A quick summary:
+
+```python
+import bblean
+import pickle
+import numpy as np
+
+# Create and pack the fingerprints
+smiles = bblean.smiles.load_smiles("./examples/chembl-smiles.smi")
+fps = bblean.fingerprints.fps_from_smiles(smiles, pack=True, n_features=2048)
+
+# Fit the figerprints
+tree = bblean.BitBirch(branching_factor=50, threshold=0.65, merge_criterion="diameter")
+tree.fit(fps, n_features=2048)
+
+# Refine the tree (if needed)
+tree.set_merge(threshold=0.70, merge_criterion="tolerance", tolerance=0.05)
+tree.refine_inplace(fps)
+
+# Visualize the results
+clusters = tree.get_cluster_mol_ids()
+ca = bblean.analysis.cluster_analysis(
+    clusters, smiles, fps, n_features=2048, input_is_packed=True
+)
+bblean.plotting.summary_plot(ca, title="ChEMBL Sample")
+plt.show()
+
+# Save the results
+ca.dump_metrics("./metrics.csv")
+np.save("./fps-packed-2048.npy", fps)
+with open("./clusters.pkl", "wb") as f:
+    pickle.dump(clusters, f)
+```
 
 ## API and Documentation
 
@@ -95,12 +138,4 @@
 - All functions and classes that are in *modules that end with an underscore* are also
   considered private (such as `bblean._private_module.private_function(...)`) and should
   not be used, since they can be removed or modified without warning.
-- All other functions and classes are part of the stable public API and can be safely used.
-=======
-- `bb fps-info`: Summaries for one or more packed fingerprint `.npy` files.
-- `bb fps-from-smiles`: Convert SMILES files to fingerprint arrays in `uint8`
-  format (optionally split across multiple files for very large datasets).
-- `bb run`: Serial BitBIRCH clustering over packed fingerprint arrays.
-  Additional options let you tune the branching factor, threshold, and
-  tolerance; run `bb run --help` for details.
->>>>>>> ddee1e09
+- All other functions and classes are part of the stable public API and can be safely used.