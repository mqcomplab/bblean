r"""Fallback python implementation of molecular similarity calculators"""

import warnings

from numpy.typing import NDArray
import numpy as np

from bblean.utils import min_safe_uint
from bblean.fingerprints import unpack_fingerprints, pack_fingerprints


def centroid_from_sum(
    linear_sum: NDArray[np.integer], n_samples: int, *, pack: bool = True
) -> NDArray[np.uint8]:
    r"""Calculates the majority vote centroid from a sum of fingerprint values

    The majority vote centroid is an good approximation of the Tanimoto centroid.

    Parameters
    ----------

    linear_sum : np.ndarray
                 Sum of the elements column-wise
    n_samples : int
                Number of samples
    pack : bool
        Whether to pack the resulting fingerprints

    Returns
    -------
    centroid : np.ndarray[np.uint8]
               Centroid fingerprints of the given set
    """
    # NOTE: Numpy guarantees bools are stored as 0xFF -> True and 0x00 -> False,
    # so this view is fully safe
    if n_samples <= 1:
        centroid = linear_sum.astype(np.uint8, copy=False)
    else:
        centroid = (linear_sum >= n_samples * 0.5).view(np.uint8)
    if pack:
        return np.packbits(centroid, axis=-1)
    return centroid


<<<<<<< HEAD
def centroid(
    fps: NDArray[np.uint8],
    input_is_packed: bool = True,
    n_features: int | None = None,
) -> NDArray[np.uint8]:
    r"""Calculates the majority vote centroid from a set of fingerprints

    The majority vote centroid is an good approximation of the Tanimoto centroid.
    """
    if input_is_packed:
        fps = unpack_fingerprints(fps, n_features)
    return centroid_from_sum(
        np.sum(fps, axis=0, dtype=np.uint64),  # type: ignore
        len(fps),
    )
=======
def jt_compl_isim(
    fps: NDArray[np.uint8], input_is_packed: bool = True, n_features: int | None = None
) -> NDArray[np.float64]:
    """Get all complementary (Tanimoto) similarities of a set of fps, using iSIM"""
    if input_is_packed:
        fps = unpack_fingerprints(fps, n_features)
    # Vectorized calculation of all compl isim
    # For all compl isim N is N_total - 1
    n_objects = len(fps) - 1
    if n_objects < 2:
        msg = "Invalid fps. len(fps) must be >= 3"
        warnings.warn(msg, RuntimeWarning, stacklevel=2)
        return np.full(len(fps), fill_value=np.nan, dtype=np.float64)
    linear_sum = np.sum(fps, axis=0)
    compl_ls = linear_sum - fps  # Holds all complementary linear sums
    sum_kqs = np.sum(compl_ls, axis=1)
    mask = sum_kqs == 0
    sum_kqs_sq = (compl_ls**2).sum(axis=1)
    a = (sum_kqs_sq - sum_kqs) / 2
    # isim of fingerprints that are all zeros should be 1 (they are all equal)
    a[mask] = 1
    return a / (a + n_objects * sum_kqs - sum_kqs_sq)


def _jt_isim_medoid_index(
    fps: NDArray[np.uint8], input_is_packed: bool = True, n_features: int | None = None
) -> int:
    return np.argmin(jt_compl_isim(fps, input_is_packed, n_features)).item()


def jt_isim_medoid(
    fps: NDArray[np.uint8],
    input_is_packed: bool = True,
    n_features: int | None = None,
    pack: bool = True,
) -> tuple[int, NDArray[np.uint8]]:
    r"""Calculate the (Tanimoto) medoid of a set of fingerprints, using iSIM

    Returns both the index of the medoid in the input array and the medoid itself

    .. note::
        Returns the first (or only) fingerprint for array of size 2 and 1 respectively.
        Raises ValueError for arrays of size 0

    """
    if not fps.size:
        raise ValueError("Size of fingerprints set must be > 0")
    if input_is_packed:
        fps = unpack_fingerprints(fps, n_features)
    if len(fps) < 3:
        idx = 0  # Medoid undefined for sets of 3 or more fingerprints
    else:
        idx = _jt_isim_medoid_index(fps, input_is_packed=False)
    m = fps[idx]
    if pack:
        return idx, pack_fingerprints(m)
    return idx, m
>>>>>>> 1aad876b


# Requires numpy >= 2.0
def _popcount(a: NDArray[np.uint8]) -> NDArray[np.uint32]:
    # a is packed uint8 array with last axis = bytes
    # Sum bit-counts across bytes to get per-object totals

    # If the array has columns that are a multiple of 8, doing a bitwise count
    # over the buffer reinterpreted as uint64 is slightly faster.
    # This is zero cost if the exception is not triggered. Not having a be a multiple of
    # 8 is a very unlikely scenario, since fps are typically 1024 or 2048
    b: NDArray[np.integer]
    try:
        b = a.view(np.uint64)
    except ValueError:
        b = a
    return np.bitwise_count(b).sum(axis=-1, dtype=np.uint32)


# O(N) approximation to obtain "most dissimilar fingerprints" within an array
def jt_most_dissimilar_packed(
    Y: NDArray[np.uint8], n_features: int | None = None
) -> tuple[np.integer, np.integer, NDArray[np.float64], NDArray[np.float64]]:
    """Finds two fps in a packed fp array that are the most Tanimoto-dissimilar

    This is not guaranteed to find the most dissimilar fps, it is
    a robust O(N) approximation that doesn't affect final cluster quality.
    First find centroid of Y, then find fp_1, the most dissimilar molecule
    to the centroid. Finally find fp_2, the most dissimilar molecule to fp_1

    Returns
    -------
    fp_1 : int
        index of the first fingerprint
    fp_2 : int
        index of the second fingerprint
    sims_fp_1 : np.ndarray
        Tanimoto similarities of Y to fp_1
    sims_fp_2: np.ndarray
        Tanimoto similarities of Y to fp_2
    """
    # Get the centroid of the fps
    n_samples = len(Y)
    Y_unpacked = unpack_fingerprints(Y, n_features)
    # np.sum() automatically promotes to uint64 unless forced to a smaller dtype
    linear_sum = np.sum(Y_unpacked, axis=0, dtype=min_safe_uint(n_samples))
    packed_centroid = centroid_from_sum(linear_sum, n_samples, pack=True)

    cardinalities = _popcount(Y)

    # Get similarity of each fp to the centroid, and the least similar fp idx (fp_1)
    sims_cent = _jt_sim_packed_precalc_cardinalities(Y, packed_centroid, cardinalities)
    fp_1 = np.argmin(sims_cent)

    # Get similarity of each fp to fp_1, and the least similar fp idx (fp_2)
    sims_fp_1 = _jt_sim_packed_precalc_cardinalities(Y, Y[fp_1], cardinalities)
    fp_2 = np.argmin(sims_fp_1)

    # Get similarity of each fp to fp_2
    sims_fp_2 = _jt_sim_packed_precalc_cardinalities(Y, Y[fp_2], cardinalities)
    return fp_1, fp_2, sims_fp_1, sims_fp_2


def jt_sim_packed(
    arr: NDArray[np.uint8],
    vec: NDArray[np.uint8],
) -> NDArray[np.float64]:
    r"""Tanimoto similarity between a matrix of packed fps and a single packed fp"""
    return _jt_sim_packed_precalc_cardinalities(arr, vec, _popcount(arr))


def _jt_sim_packed_precalc_cardinalities(
    arr: NDArray[np.uint8],
    vec: NDArray[np.uint8],
    cardinalities: NDArray[np.integer],
) -> NDArray[np.float64]:
    # _cardinalities must be the result of calling _popcount(arr)

    # Maximum value in the denominator sum is the 2 * n_features (which is typically
    # uint16, but we use uint32 for safety)
    intersection = _popcount(np.bitwise_and(arr, vec))

    # Return value requires an out-of-place operation since it casts uints to f64
    #
    # There may be NaN in the similarity array if the both the cardinality
    # and the vector are just zeros, in which case the intersection is 0 -> 0 / 0
    #
    # In these cases the fps are equal so the similarity *should be 1*, so we
    # clamp the denominator, which is A | B (zero only if A & B is zero too).
    return intersection / np.maximum(cardinalities + _popcount(vec) - intersection, 1)


def jt_isim_unpacked(arr: NDArray[np.integer]) -> float:
    # cast is slower
    return jt_isim_from_sum(
        np.sum(arr, axis=0, dtype=np.uint64), len(arr)  # type: ignore
    )


def jt_isim_packed(fps: NDArray[np.integer], n_features: int | None = None) -> float:
    # cast is slower
    return jt_isim_from_sum(
        np.sum(
            unpack_fingerprints(fps, n_features),  # type: ignore
            axis=0,
            dtype=np.uint64,
        ),
        len(fps),
    )


def jt_isim_from_sum(linear_sum: NDArray[np.integer], n_objects: int) -> float:
    r"""iSIM Tanimoto, from sum of rows of a fingerprint array and number of rows

    iSIM Tanimoto was first propsed in:
    https://pubs.rsc.org/en/content/articlelanding/2024/dd/d4dd00041b

    :math:`iSIM_{JT}(X)` is an excellent :math:`O(N)` approximation of the average
    Tanimoto similarity of a set of fingerprints.

    Also equivalent to the complement of the Tanimoto diameter
    :math:`iSIM_{JT}(X) = 1 - D_{JT}(X)`.

    Parameters
    ----------
    c_total : np.ndarray
              Sum of the elements from an array of fingerprints X, column-wise
              c_total = np.sum(X, axis=0)

    n_objects : int
                Number of elements
                n_objects = X.shape[0]

    Returns
    ----------
    isim : float
           iSIM Jaccard-Tanimoto value
    """
    if n_objects < 2:
        warnings.warn(
            f"Invalid n_objects = {n_objects} in isim. Expected n_objects >= 2",
            RuntimeWarning,
            stacklevel=2,
        )
        return np.nan

    x = linear_sum.astype(np.uint64, copy=False)
    sum_kq = np.sum(x)
    # isim of fingerprints that are all zeros should be 1 (they are all equal)
    if sum_kq == 0:
        return 1
    sum_kqsq = np.dot(x, x)  # *dot* conserves dtype
    a = (sum_kqsq - sum_kq) / 2  # 'a' is scalar f64
    return a / (a + n_objects * sum_kq - sum_kqsq)<|MERGE_RESOLUTION|>--- conflicted
+++ resolved
@@ -42,7 +42,6 @@
     return centroid
 
 
-<<<<<<< HEAD
 def centroid(
     fps: NDArray[np.uint8],
     input_is_packed: bool = True,
@@ -58,7 +57,8 @@
         np.sum(fps, axis=0, dtype=np.uint64),  # type: ignore
         len(fps),
     )
-=======
+
+
 def jt_compl_isim(
     fps: NDArray[np.uint8], input_is_packed: bool = True, n_features: int | None = None
 ) -> NDArray[np.float64]:
@@ -116,7 +116,6 @@
     if pack:
         return idx, pack_fingerprints(m)
     return idx, m
->>>>>>> 1aad876b
 
 
 # Requires numpy >= 2.0
