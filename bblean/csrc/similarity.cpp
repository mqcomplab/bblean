#include <pybind11/numpy.h>
#include <pybind11/pybind11.h>
#include <pybind11/stl.h>

#include <algorithm>
#include <cmath>
#include <cstddef>
#include <cstdint>
#include <iostream>
#include <numeric>
#include <optional>
#include <stdexcept>
#include <vector>

// Scalar popcount intrinsics:
#if defined(__SSE_4_2__) || defined(_M_SSE4_2)
// Compiler-portable, but *not available in systems that do not have SSE*
// (which should be almost no CPUs nowadays)
// Not actually vector instructions, they just live in the SSE header
// Should be *exactly as fast* as __(builtin_)popcnt(ll) (compile to the same
// code)
//
// nmmintrin.h is the SSE4.2 intrinsics (only) header for all compilers
// NOTE: This ifdef is probably overkill, almost all cases should be covered by
// the GCC|Clang|MSVC ifdefs, but it doesn't hurt to add it
#include <nmmintrin.h>
#define POPCOUNT_32 _mm_popcnt_u32
#define POPCOUNT_64 _mm_popcnt_u64
#elif defined(_MSC_VER)
// Windows (MSVC compiler)
#include <intrin.h>
#define POPCOUNT_32 __popcnt
#define POPCOUNT_64 __popcnt64
#elif defined(__GNUC__) || defined(__clang__)
// GCC | Clang
#define POPCOUNT_32 __builtin_popcount
#define POPCOUNT_64 __builtin_popcountll
#else
// If popcnt is not hardware supported numpy rolls out its own hand-coded
// version, fail for simplicity since it is not worth it to support those archs
#error "Popcount not supported in target architecture"
#endif

// TODO: See if worth it to use vector popcount intrinsics (AVX-512, only some
// CPU) like jt_sim_packed
namespace py = pybind11;

auto is_8byte_aligned(const py::array_t<uint8_t>& a) -> bool {
    // Convert between ptr and integer requires reinterpret
    return reinterpret_cast<std::uintptr_t>(a.data()) % alignof(uint64_t) == 0;
}

auto print_8byte_alignment_check(const py::array_t<uint8_t>& arr) -> void {
    py::print("arr buf addr: ", reinterpret_cast<std::uintptr_t>(arr.data()));
    py::print("uint64_t alignment requirement: ", alignof(uint64_t));
    py::print("Is 8-byte aligned: ", is_8byte_aligned(arr));
}

uint32_t _popcount_1d(const py::array_t<uint8_t>& arr) {
    if (arr.ndim() != 1) {
        throw std::runtime_error("Input array must be 1-dimensional");
    }
#ifdef DEBUG_LOGS
    print_8byte_alignment_check(arr);
#endif
    uint32_t count{0};  // Output scalar
    py::ssize_t steps = arr.shape(0);
    if (is_8byte_aligned(arr) and (steps % 64 == 0)) {
#ifdef DEBUG_LOGS
        py::print("DEBUG: _popcount_1d fn triggered uint64 + popcount 64");
#endif
        // Aligned to 64-bit boundary, interpret as uint64_t
        steps /= sizeof(uint64_t);
        auto in_cptr = static_cast<const uint64_t*>(arr.request().ptr);
        for (py::ssize_t i{0}; i != steps; ++i) {  // not auto-vec by GCC
            count += POPCOUNT_64(in_cptr[i]);
        }
        return count;
    }

#ifdef DEBUG_LOGS
    py::print("DEBUG: _popcount_1d fn triggered uint8 + popcount 32");
#endif
    // Misaligned, loop over bytes
    auto in_cptr = arr.data();
    for (py::ssize_t i{0}; i != steps; ++i) {  // not auto-vec by GCC
        count += POPCOUNT_32(in_cptr[i]);      // uint8 promoted to uint32
    }
    return count;
}

// TODO: Currently this is pretty slow unless hitting the "uint64_t" branch,
// maybe two pass approach? first compute all popcounts, then sum (Numpy does
// this). Maybe the additions could be auto-vec?
py::array_t<uint32_t> _popcount_2d(
    const py::array_t<uint8_t, py::array::c_style | py::array::forcecast>&
        arr) {
    if (arr.ndim() != 2) {
        throw std::runtime_error("Input array must be 2-dimensional");
    }
    const py::ssize_t n_samples = arr.shape(0);

    auto out = py::array_t<uint32_t>(n_samples);
    auto out_ptr = out.mutable_data();
    std::memset(out_ptr, 0, out.nbytes());

#ifdef DEBUG_LOGS
    print_8byte_alignment_check(arr);
#endif
    py::ssize_t steps = arr.shape(1);
    if (is_8byte_aligned(arr) and (steps % 64 == 0)) {
#ifdef DEBUG_LOGS
        py::print("DEBUG: _popcount_2d fn triggered uint64 + popcount 64");
#endif
        // Aligned to 64-bit boundary, interpret as uint64_t
        steps /= sizeof(uint64_t);
        auto in_cptr = static_cast<const uint64_t*>(arr.request().ptr);
        for (py::ssize_t i{0}; i != n_samples; ++i) {  // not auto-vec by GCC
            const uint64_t* row_cptr = in_cptr + i * steps;
            for (py::ssize_t j{0}; j != steps; ++j) {  // not auto-vec by GCC
                out_ptr[i] += POPCOUNT_64(row_cptr[j]);
            }
        }
        return out;
    }

#ifdef DEBUG_LOGS
    py::print("DEBUG: _popcount_2d fn triggered uint8 + popcount 32");
#endif
    // Misaligned, loop over bytes
    auto in_cptr = arr.data();
    for (py::ssize_t i{0}; i != n_samples; ++i) {  // not auto-vec by GCC
        const uint8_t* row_cptr = in_cptr + i * steps;
        for (py::ssize_t j{0}; j != steps; ++j) {  // not auto-vec by GCC
            out_ptr[i] += POPCOUNT_32(row_cptr[j]);
        }
    }
    return out;
}

// The BitToByte table has shape (256, 8), and holds, for each
// value in the range 0-255, a row with the 8 associated bits as uint8_t values
constexpr std::array<std::array<uint8_t, 8>, 256> makeByteToBitsLookupTable() {
    std::array<std::array<uint8_t, 8>, 256> byteToBits{};
    for (int i{0}; i != 256; ++i) {
        for (int b{0}; b != 8; ++b) {
            // Shift right by b and, and fetch the least-significant-bit by
            // and'ng with 1 = 000...1
            byteToBits[i][7 - b] = (i >> b) & 1;
        }
    }
    return byteToBits;
}

constexpr auto BYTE_TO_BITS = makeByteToBitsLookupTable();

py::array_t<uint8_t> _nochecks_unpack_fingerprints_1d(
    const py::array_t<uint8_t, py::array::c_style | py::array::forcecast>&
        packed_fps,
    std::optional<py::ssize_t> n_features_opt) {
    py::ssize_t n_bytes = packed_fps.shape(0);
    py::ssize_t n_features = n_features_opt.value_or(n_bytes * 8);
    if (n_features % 8 != 0) {
        throw std::runtime_error("Only n_features divisible by 8 is supported");
    }
    auto out = py::array_t<uint8_t>(n_features);
    auto out_ptr = out.mutable_data();
    auto in_cptr = packed_fps.data();
    for (py::ssize_t j{0}; j != n_features; j += 8) {  // not auto-vec by GCC
        // Copy the next 8 uint8 values in one go
        std::memcpy(out_ptr + j, BYTE_TO_BITS[in_cptr[j / 8]].data(), 8);
    }
    return out;
}

py::array_t<uint8_t> _nochecks_unpack_fingerprints_2d(
    const py::array_t<uint8_t, py::array::c_style | py::array::forcecast>&
        packed_fps,
    std::optional<py::ssize_t> n_features_opt) {
    py::ssize_t n_samples = packed_fps.shape(0);
    py::ssize_t n_bytes = packed_fps.shape(1);
    py::ssize_t n_features = n_features_opt.value_or(n_bytes * 8);
    if (n_features % 8 != 0) {
        throw std::runtime_error("Only features divisible by 8 is supported");
    }
    auto out = py::array_t<uint8_t>({n_samples, n_features});
    // Unchecked accessors (benchmarked and there is no real advantage to using
    // ptrs)
    auto acc_in = packed_fps.unchecked<2>();
    auto acc_out = out.mutable_unchecked<2>();

    for (py::ssize_t i{0}; i != n_samples; ++i) {  // not auto-vec by GCC
        for (py::ssize_t j{0}; j != n_features;
             j += 8) {  // not auto-vec by GCC
            // Copy the next 8 uint8 values in one go
            std::memcpy(&acc_out(i, j), BYTE_TO_BITS[acc_in(i, j / 8)].data(),
                        8);
        }
    }
    return out;
}

// Wrapper over _nochecks_unpack_fingerprints that performs ndim checks
py::array_t<uint8_t> unpack_fingerprints(
    const py::array_t<uint8_t, py::array::c_style | py::array::forcecast>&
        packed_fps,
    std::optional<py::ssize_t> n_features_opt) {
    if (packed_fps.ndim() == 1) {
        return _nochecks_unpack_fingerprints_1d(packed_fps, n_features_opt);
    }
    if (packed_fps.ndim() == 2) {
        return _nochecks_unpack_fingerprints_2d(packed_fps, n_features_opt);
    }
    throw std::runtime_error("Input array must be 1- or 2-dimensional");
}

template <typename T>
<<<<<<< HEAD
py::array_t<uint8_t> calc_centroid(
    const py::array_t<T, py::array::c_style | py::array::forcecast>& linear_sum,
    int64_t n_samples, bool pack = true) {
=======
py::array_t<uint8_t> centroid_from_sum(
    const py::array_t<T, py::array::c_style | py::array::forcecast>& linear_sum, int64_t n_samples,
    bool pack = true) {
>>>>>>> 0840c0ea
    if (linear_sum.ndim() != 1) {
        throw std::runtime_error("linear_sum must be 1-dimensional");
    }

    py::ssize_t n_features = linear_sum.shape(0);
    auto linear_sum_cptr = linear_sum.data();

    py::array_t<uint8_t> centroid_unpacked(n_features);
    auto centroid_unpacked_ptr = centroid_unpacked.mutable_data();
    if (n_samples <= 1) {
        for (int i{0}; i != n_features;
             ++i) {  // yes auto-vec by GCC (versioned due to possible alias)
            // Cast not required, but added for clarity since this is a
            // narrowing conversion. if n_samples <= 1 then linear_sum is
            // guaranteed to have a value that a uint8_t can hold (it should be
            // 0 or 1)
            // memcpy not possible due to the required cast
            centroid_unpacked_ptr[i] = static_cast<uint8_t>(linear_sum_cptr[i]);
        }
    } else {
        auto threshold = n_samples * 0.5;
        for (int i{0}; i != n_features; ++i) {  // not auto-vec by GCC
            centroid_unpacked_ptr[i] =
                (linear_sum_cptr[i] >= threshold) ? 1 : 0;
        }
    }

    if (not pack) {
        return centroid_unpacked;
    }

    auto centroid_unpacked_cptr = centroid_unpacked.data();
    int n_bytes = (n_features + 7) / 8;
    auto centroid_packed = py::array_t<uint8_t>(n_bytes);
    auto centroid_packed_ptr = centroid_packed.mutable_data();
    std::memset(centroid_packed_ptr, 0, centroid_packed.nbytes());

    // Slower than numpy, due to lack of SIMD
    // The following loop is *marginally slower* (benchmkd') than the
    // implemented one: for (int i{0}; i != n_features; ++i) {
    //    if (centroid_unpacked_cptr[i]) {
    //        centroid_packed_ptr[i / 8] |= (1 << (7 - (i % 8)));
    //    }
    //  }
    //  TODO: Check if GCC is auto-vectorizing
    for (int i{0}, stride{0}; i != n_bytes; i++, stride += 8) {
        for (int b{0}; b != 8; ++b) {
            centroid_packed_ptr[i] <<= 1;
            centroid_packed_ptr[i] |= centroid_unpacked_cptr[stride + b];
        }
    }
    return centroid_packed;
}

double jt_isim_from_sum(
    const py::array_t<uint64_t, py::array::c_style | py::array::forcecast>&
        linear_sum,
    int64_t n_objects) {
    if (n_objects < 2) {
        PyErr_WarnEx(PyExc_RuntimeWarning,
                     "Invalid n_objects in isim. Expected n_objects >= 2", 1);
        return std::numeric_limits<double>::quiet_NaN();
    }
    if (linear_sum.ndim() != 1) {
        throw std::runtime_error("linear_sum must be a 1D array");
    }
    py::ssize_t n_features = linear_sum.shape(0);

    auto in_cptr = linear_sum.data();
    uint64_t sum_kq{0};
    for (py::ssize_t i{0}; i != n_features; ++i) {  // yes auto-vec by GCC
        sum_kq += in_cptr[i];
    }

    if (sum_kq == 0) {
        return 1.0;
    }

    uint64_t sum_kqsq{0};
    for (py::ssize_t i{0}; i != n_features; ++i) {  // yes auto-vec by GCC
        sum_kqsq += in_cptr[i] * in_cptr[i];
    }
    auto a = (sum_kqsq - sum_kq) / 2.0;
    return a / ((a + (n_objects * sum_kq)) - sum_kqsq);
}

// Contraint: T must be uint64_t or uint8_t
template <typename T>
void _calc_arr_vec_jt(const py::array_t<uint8_t>& arr,
                      const py::array_t<uint8_t>& vec,
                      const py::ssize_t n_samples, const py::ssize_t n_features,
                      const uint32_t vec_popcount,
                      const py::array_t<uint32_t>& cardinalities,
                      py::array_t<double>& out) {
    const py::ssize_t steps = n_features / sizeof(T);
    auto arr_cptr = static_cast<const T*>(arr.request().ptr);
    auto vec_cptr = static_cast<const T*>(vec.request().ptr);
    auto card_cptr = cardinalities.data();
    auto out_ptr = out.mutable_data();

    for (py::ssize_t i{0}; i != n_samples; ++i) {  // not auto-vec by GCC
        const T* arr_row_cptr = arr_cptr + i * steps;
        uint32_t intersection{0};
        for (py::ssize_t j{0}; j != steps; ++j) {  // not auto-vec by GCC
            if constexpr (std::is_same_v<T, uint64_t>) {
                intersection += POPCOUNT_64(arr_row_cptr[j] & vec_cptr[j]);
            } else {
                intersection += POPCOUNT_32(arr_row_cptr[j] & vec_cptr[j]);
            }
        }
        auto denominator = card_cptr[i] + vec_popcount - intersection;
        // Cast is technically unnecessary since std::max promotes to double,
        // but added here for clarity (should compile to nop)
        out_ptr[i] =
            intersection / std::max(static_cast<double>(denominator), 1.0);
    }
}

// # NOTE: This function is the bottleneck for bb compute calculations
// In this function, _popcount_2d takes around ~25% of the time, _popcount_1d
// around 5%. The internal loop with the popcounts is also quite heavy.
// TODO: Investigate simple SIMD vectorization of these loops
// TODO: Does this function return a copy?
py::array_t<double> jt_sim_packed_precalc_cardinalities(
    const py::array_t<uint8_t>& arr, const py::array_t<uint8_t>& vec,
    const py::array_t<uint32_t>& cardinalities) {
    py::ssize_t n_samples = arr.shape(0);
    py::ssize_t n_features = arr.shape(1);
    if (arr.ndim() != 2 || vec.ndim() != 1) {
        throw std::runtime_error("arr must be 2D, vec must be 1D");
    }
    if (n_features != vec.shape(0)) {
        throw std::runtime_error(
            "Shapes should be (N, F) for arr and (F,) for vec");
    }
    auto out = py::array_t<double>(n_samples);

    if (is_8byte_aligned(arr) and is_8byte_aligned(vec) and
        (n_features % 64 == 0)) {
#ifdef DEBUG_LOGS
        py::print("DEBUG: jt_sim_packed fn triggered uint64 + popcount 64");
#endif
        // Aligned to 64-bit boundary, interpret as uint64_t
        _calc_arr_vec_jt<uint64_t>(arr, vec, n_samples, n_features,
                                   _popcount_1d(vec), cardinalities, out);
        return out;
    }

#ifdef DEBUG_LOGS
    py::print("DEBUG: jt_sim_packed fn triggered uint8 + popcount 32");
#endif
    // Misaligned, loop over bytes
    _calc_arr_vec_jt<uint8_t>(arr, vec, n_samples, n_features,
                              _popcount_1d(vec), cardinalities, out);
    return out;
}

py::array_t<double> jt_sim_packed(const py::array_t<uint8_t>& arr,
                                  const py::array_t<uint8_t>& vec) {
    return jt_sim_packed_precalc_cardinalities(arr, vec, _popcount_2d(arr));
}

// NOTE: This is only *slightly* faster for C++ than numpy, **only if the
// array is uint8_t** if the array is uint64 already, it is slower
template <typename T>
py::array_t<uint64_t> add_rows(
    const py::array_t<T, py::array::c_style | py::array::forcecast>& arr) {
    if (arr.ndim() != 2) {
        throw std::runtime_error("Input array must be 2-dimensional");
    }
    auto arr_ptr = arr.data();
    auto out = py::array_t<uint64_t>(arr.shape(1));
    auto out_ptr = out.mutable_data();
    std::memset(out_ptr, 0, out.nbytes());
    py::ssize_t n_samples = arr.shape(0);
    py::ssize_t n_features = arr.shape(1);
    // Check GCC / CLang vectorize this
    for (py::ssize_t i = 0; i < n_samples; ++i) {
        const uint8_t* arr_row_ptr = arr_ptr + i * n_features;
        for (py::ssize_t j = 0; j < n_features; ++j) {
            out_ptr[j] += static_cast<uint64_t>(arr_row_ptr[j]);
        }
    }
    return out;
}

py::tuple jt_most_dissimilar_packed(
    py::array_t<uint8_t, py::array::c_style | py::array::forcecast> fps_packed,
    std::optional<py::ssize_t> n_features_opt) {
    if (fps_packed.ndim() != 2) {
        throw std::runtime_error("Input array must be 2-dimensional");
    }
    py::ssize_t n_samples = fps_packed.shape(0);
    py::ssize_t n_features_packed = fps_packed.shape(1);

    auto fps_unpacked =
        _nochecks_unpack_fingerprints_2d(fps_packed, n_features_opt);
    py::ssize_t n_features_unpacked = fps_unpacked.shape(1);

    auto linear_sum = py::array_t<uint64_t>(n_features_unpacked);
    auto linear_sum_ptr = linear_sum.mutable_data();
    std::memset(linear_sum_ptr, 0, linear_sum.nbytes());

    // TODO: This sum could be vectorized manually or automatically
    auto fps_unpacked_ptr = fps_unpacked.data();
    for (py::ssize_t i{0}; i != n_samples; ++i) {
        const uint8_t* row_cptr = fps_unpacked_ptr + i * n_features_unpacked;
        for (py::ssize_t j{0}; j != n_features_unpacked;
             ++j) {  // yes auto-vec by GCC (versioned due to possible alias)
            linear_sum_ptr[j] += row_cptr[j];
        }
    }

    auto centroid_packed = centroid_from_sum<uint64_t>(linear_sum, n_samples, true);
    auto cardinalities = _popcount_2d(fps_packed);

    auto sims_cent = jt_sim_packed_precalc_cardinalities(
        fps_packed, centroid_packed, cardinalities);
    auto sims_cent_ptr = sims_cent.data();

    auto fps_packed_cptr = fps_packed.data();

    // argmin
    py::ssize_t fp1_idx = std::distance(
        sims_cent_ptr,
        std::min_element(sims_cent_ptr, sims_cent_ptr + n_samples));
    auto fp1_packed = py::array_t<uint8_t>(
        n_features_packed, fps_packed_cptr + fp1_idx * n_features_packed);

    auto sims_fp1 = jt_sim_packed_precalc_cardinalities(fps_packed, fp1_packed,
                                                        cardinalities);
    auto sims_fp1_ptr = sims_fp1.data();

    // argmin
    py::ssize_t fp2_idx = std::distance(
        sims_fp1_ptr, std::min_element(sims_fp1_ptr, sims_fp1_ptr + n_samples));
    auto fp2_packed = py::array_t<uint8_t>(
        n_features_packed, fps_packed_cptr + fp2_idx * n_features_packed);

    auto sims_fp2 = jt_sim_packed_precalc_cardinalities(fps_packed, fp2_packed,
                                                        cardinalities);

    return py::make_tuple(fp1_idx, fp2_idx, sims_fp1, sims_fp2);
}

PYBIND11_MODULE(_cpp_similarity, m) {
    m.doc() = "Optimized molecular similarity calculators (C++ extensions)";

    // Only bound for debugging purposes
    m.def("_nochecks_unpack_fingerprints_2d", &_nochecks_unpack_fingerprints_2d,
          "Unpack packed fingerprints", py::arg("a"),
          py::arg("n_features") = std::nullopt);
    m.def("_nochecks_unpack_fingerprints_1d", &_nochecks_unpack_fingerprints_1d,
          "Unpack packed fingerprints", py::arg("a"),
          py::arg("n_features") = std::nullopt);

    // NOTE: There are some gains from using this fn but only ~3%, so don't warn
    // for now if this fails, and don't expose it
    m.def("unpack_fingerprints", &unpack_fingerprints,
          "Unpack packed fingerprints", py::arg("a"),
          py::arg("n_features") = std::nullopt);

    // NOTE: pybind11's dynamic dispatch is *significantly* more
    // expensive than casting to uint64_t always
<<<<<<< HEAD
    // still this function is *barely* faster than python if no casts are
    // needed, and slightly slower if casts are needed so it is not useful
    // outside the C++ code, and it should not be exposed by default in any
    // module (only for internal use and debugging)
    m.def("calc_centroid", &calc_centroid<uint64_t>, "centroid calculation",
=======
    // still this function is *barely* faster than python if no casts are needed,
    // and slightly slower if casts are needed
    // so it is not useful outside the C++ code, and it should not be exposed by default
    // in any module (only for internal use and debugging)
    m.def("centroid_from_sum", &centroid_from_sum<uint64_t>, "centroid calculation",
>>>>>>> 0840c0ea
          py::arg("linear_sum"), py::arg("n_samples"), py::arg("pack") = true);

    m.def("_popcount_2d", &_popcount_2d, "2D popcount", py::arg("a"));
    m.def("_popcount_1d", &_popcount_1d, "1D popcount", py::arg("a"));
    m.def("add_rows", &add_rows<uint8_t>, "add_rows", py::arg("arr"));

    // API
    m.def("jt_isim_from_sum", &jt_isim_from_sum, "iSIM Tanimoto calculation", py::arg("c_total"),
          py::arg("n_objects"));
    m.def("jt_sim_packed", &jt_sim_packed,
          "Tanimoto similarity between a matrix of packed fps and a single "
          "packed fp",
          py::arg("arr"), py::arg("vec"));
    m.def("jt_most_dissimilar_packed", &jt_most_dissimilar_packed,
          "Finds two fps in a packed fp array that are the most "
          "Tanimoto-dissimilar",
          py::arg("Y"), py::arg("n_features") = std::nullopt);
}<|MERGE_RESOLUTION|>--- conflicted
+++ resolved
@@ -45,6 +45,10 @@
 // CPU) like jt_sim_packed
 namespace py = pybind11;
 
+template <typename T>
+using CArrayForcecast =
+    py::array_t<T, py::array::c_style | py::array::forcecast>;
+
 auto is_8byte_aligned(const py::array_t<uint8_t>& a) -> bool {
     // Convert between ptr and integer requires reinterpret
     return reinterpret_cast<std::uintptr_t>(a.data()) % alignof(uint64_t) == 0;
@@ -92,9 +96,7 @@
 // TODO: Currently this is pretty slow unless hitting the "uint64_t" branch,
 // maybe two pass approach? first compute all popcounts, then sum (Numpy does
 // this). Maybe the additions could be auto-vec?
-py::array_t<uint32_t> _popcount_2d(
-    const py::array_t<uint8_t, py::array::c_style | py::array::forcecast>&
-        arr) {
+py::array_t<uint32_t> _popcount_2d(const CArrayForcecast<uint8_t>& arr) {
     if (arr.ndim() != 2) {
         throw std::runtime_error("Input array must be 2-dimensional");
     }
@@ -155,9 +157,8 @@
 constexpr auto BYTE_TO_BITS = makeByteToBitsLookupTable();
 
 py::array_t<uint8_t> _nochecks_unpack_fingerprints_1d(
-    const py::array_t<uint8_t, py::array::c_style | py::array::forcecast>&
-        packed_fps,
-    std::optional<py::ssize_t> n_features_opt) {
+    const CArrayForcecast<uint8_t>& packed_fps,
+    std::optional<py::ssize_t> n_features_opt = std::nullopt) {
     py::ssize_t n_bytes = packed_fps.shape(0);
     py::ssize_t n_features = n_features_opt.value_or(n_bytes * 8);
     if (n_features % 8 != 0) {
@@ -174,9 +175,8 @@
 }
 
 py::array_t<uint8_t> _nochecks_unpack_fingerprints_2d(
-    const py::array_t<uint8_t, py::array::c_style | py::array::forcecast>&
-        packed_fps,
-    std::optional<py::ssize_t> n_features_opt) {
+    const CArrayForcecast<uint8_t>& packed_fps,
+    std::optional<py::ssize_t> n_features_opt = std::nullopt) {
     py::ssize_t n_samples = packed_fps.shape(0);
     py::ssize_t n_bytes = packed_fps.shape(1);
     py::ssize_t n_features = n_features_opt.value_or(n_bytes * 8);
@@ -202,9 +202,8 @@
 
 // Wrapper over _nochecks_unpack_fingerprints that performs ndim checks
 py::array_t<uint8_t> unpack_fingerprints(
-    const py::array_t<uint8_t, py::array::c_style | py::array::forcecast>&
-        packed_fps,
-    std::optional<py::ssize_t> n_features_opt) {
+    const CArrayForcecast<uint8_t>& packed_fps,
+    std::optional<py::ssize_t> n_features_opt = std::nullopt) {
     if (packed_fps.ndim() == 1) {
         return _nochecks_unpack_fingerprints_1d(packed_fps, n_features_opt);
     }
@@ -215,15 +214,8 @@
 }
 
 template <typename T>
-<<<<<<< HEAD
-py::array_t<uint8_t> calc_centroid(
-    const py::array_t<T, py::array::c_style | py::array::forcecast>& linear_sum,
-    int64_t n_samples, bool pack = true) {
-=======
-py::array_t<uint8_t> centroid_from_sum(
-    const py::array_t<T, py::array::c_style | py::array::forcecast>& linear_sum, int64_t n_samples,
-    bool pack = true) {
->>>>>>> 0840c0ea
+py::array_t<uint8_t> centroid_from_sum(const CArrayForcecast<T>& linear_sum,
+                                       int64_t n_samples, bool pack = true) {
     if (linear_sum.ndim() != 1) {
         throw std::runtime_error("linear_sum must be 1-dimensional");
     }
@@ -278,10 +270,8 @@
     return centroid_packed;
 }
 
-double jt_isim_from_sum(
-    const py::array_t<uint64_t, py::array::c_style | py::array::forcecast>&
-        linear_sum,
-    int64_t n_objects) {
+double jt_isim_from_sum(const CArrayForcecast<uint64_t>& linear_sum,
+                        int64_t n_objects) {
     if (n_objects < 2) {
         PyErr_WarnEx(PyExc_RuntimeWarning,
                      "Invalid n_objects in isim. Expected n_objects >= 2", 1);
@@ -389,8 +379,7 @@
 // NOTE: This is only *slightly* faster for C++ than numpy, **only if the
 // array is uint8_t** if the array is uint64 already, it is slower
 template <typename T>
-py::array_t<uint64_t> add_rows(
-    const py::array_t<T, py::array::c_style | py::array::forcecast>& arr) {
+py::array_t<uint64_t> add_rows(const CArrayForcecast<T>& arr) {
     if (arr.ndim() != 2) {
         throw std::runtime_error("Input array must be 2-dimensional");
     }
@@ -410,9 +399,20 @@
     return out;
 }
 
+double jt_isim_unpacked_u8(const CArrayForcecast<uint8_t>& arr) {
+    return jt_isim_from_sum(add_rows<uint8_t>(arr), arr.shape(0));
+}
+
+double jt_isim_packed_u8(
+    const CArrayForcecast<uint8_t>& arr,
+    std::optional<py::ssize_t> n_features_opt = std::nullopt) {
+    return jt_isim_from_sum(add_rows<uint8_t>(unpack_fingerprints(arr, n_features_opt)),
+                            arr.shape(0));
+}
+
 py::tuple jt_most_dissimilar_packed(
-    py::array_t<uint8_t, py::array::c_style | py::array::forcecast> fps_packed,
-    std::optional<py::ssize_t> n_features_opt) {
+    CArrayForcecast<uint8_t> fps_packed,
+    std::optional<py::ssize_t> n_features_opt = std::nullopt) {
     if (fps_packed.ndim() != 2) {
         throw std::runtime_error("Input array must be 2-dimensional");
     }
@@ -437,7 +437,8 @@
         }
     }
 
-    auto centroid_packed = centroid_from_sum<uint64_t>(linear_sum, n_samples, true);
+    auto centroid_packed =
+        centroid_from_sum<uint64_t>(linear_sum, n_samples, true);
     auto cardinalities = _popcount_2d(fps_packed);
 
     auto sims_cent = jt_sim_packed_precalc_cardinalities(
@@ -488,28 +489,27 @@
 
     // NOTE: pybind11's dynamic dispatch is *significantly* more
     // expensive than casting to uint64_t always
-<<<<<<< HEAD
     // still this function is *barely* faster than python if no casts are
     // needed, and slightly slower if casts are needed so it is not useful
     // outside the C++ code, and it should not be exposed by default in any
     // module (only for internal use and debugging)
-    m.def("calc_centroid", &calc_centroid<uint64_t>, "centroid calculation",
-=======
-    // still this function is *barely* faster than python if no casts are needed,
-    // and slightly slower if casts are needed
-    // so it is not useful outside the C++ code, and it should not be exposed by default
-    // in any module (only for internal use and debugging)
-    m.def("centroid_from_sum", &centroid_from_sum<uint64_t>, "centroid calculation",
->>>>>>> 0840c0ea
-          py::arg("linear_sum"), py::arg("n_samples"), py::arg("pack") = true);
+    m.def("centroid_from_sum", &centroid_from_sum<uint64_t>,
+          "centroid calculation", py::arg("linear_sum"), py::arg("n_samples"),
+          py::arg("pack") = true);
 
     m.def("_popcount_2d", &_popcount_2d, "2D popcount", py::arg("a"));
     m.def("_popcount_1d", &_popcount_1d, "1D popcount", py::arg("a"));
     m.def("add_rows", &add_rows<uint8_t>, "add_rows", py::arg("arr"));
 
     // API
-    m.def("jt_isim_from_sum", &jt_isim_from_sum, "iSIM Tanimoto calculation", py::arg("c_total"),
+    m.def("jt_isim_from_sum", &jt_isim_from_sum,
+          "iSIM Tanimoto calculation from sum", py::arg("c_total"),
           py::arg("n_objects"));
+    m.def("jt_isim_packed_u8", &jt_isim_packed_u8, "iSIM Tanimoto calculation",
+          py::arg("arr"), py::arg("n_features") = std::nullopt);
+    m.def("jt_isim_unpacked_u8", &jt_isim_unpacked_u8,
+          "iSIM Tanimoto calculation", py::arg("arr"));
+
     m.def("jt_sim_packed", &jt_sim_packed,
           "Tanimoto similarity between a matrix of packed fps and a single "
           "packed fp",
