r"""Command line interface entrypoints"""

import random
import typing as tp
import math
import shutil
import json
import sys
import pickle
import multiprocessing as mp
import multiprocessing.shared_memory as shmem
from typing import Annotated
from pathlib import Path

from typer import Typer, Argument, Option, Abort, Context, Exit

from bblean._memory import launch_monitor_rss_daemon, get_peak_memory
from bblean._timer import Timer
from bblean._config import DEFAULTS, collect_system_specs_and_dump_config, TSNE_SEED
from bblean.utils import _import_bitbirch_variant, batched, _has_files_or_valid_symlinks

app = Typer(
    rich_markup_mode="markdown",
    add_completion=False,
    help=r"""CLI tool for serial or parallel fast clustering of molecular fingerprints
    using the memory-efficient and compute-efficient *O(N)* BitBIRCH algorithm ('Lean'
    version). For more info about the subcommands run `bb <subcommand> --help `.""",
)


def _print_help_banner(ctx: Context, value: bool) -> None:
    if value:
        from bblean._console import get_console

        console = get_console()
        console.print_banner()
        console.print(ctx.get_help())
        raise Exit()


def _validate_output_dir(out_dir: Path, overwrite: bool = False) -> None:
    if out_dir.exists():
        if not out_dir.is_dir():
            raise RuntimeError("Output dir should be a dir")
        if any(out_dir.iterdir()):
            if overwrite:
                shutil.rmtree(out_dir)
            else:
                raise RuntimeError(f"Output dir {out_dir} has files")


# Validate that the naming convention for the input files is correct
def _validate_input_dir(in_dir: Path | str) -> None:
    in_dir = Path(in_dir)
    if not in_dir.is_dir():
        raise RuntimeError(f"Input dir {in_dir} should be a dir")
    if not any(in_dir.glob("*.npy")):
        raise RuntimeError(f"Input dir {in_dir} should have *.npy fingerprint files")


@app.callback()
def _main(
    ctx: Context,
    help_: Annotated[
        bool,
        Option(
            "--help/ ",
            "-h",
            is_eager=True,
            help="Show this message and exit.",
            callback=_print_help_banner,
        ),
    ] = False,
) -> None:
    pass


<<<<<<< HEAD
@app.command("plot-umap", rich_help_panel="Analysis")
def _plot_umap(
=======
@app.command("plot-pops", rich_help_panel="Analysis")
def _pops_plot(
>>>>>>> 19cd3c5c
    clusters_path: Annotated[
        Path,
        Argument(help="Path to the clusters file, or a dir with a clusters.pkl file"),
    ],
    fps_path: Annotated[
        Path | None,
        Option(
            "-f",
            "--fps-path",
            help="Path to fingerprint file, or directory with fingerprint files",
            show_default=False,
        ),
    ] = None,
<<<<<<< HEAD
    title: Annotated[
        str | None,
        Option("--title", help="Plot title"),
    ] = None,
    top: Annotated[
        int,
        Option("--top"),
    ] = 20,
=======
>>>>>>> 19cd3c5c
    input_is_packed: Annotated[
        bool,
        Option("--packed-input/--unpacked-input", rich_help_panel="Advanced"),
    ] = True,
<<<<<<< HEAD
    scaling: Annotated[
        str,
        Option("--scaling", rich_help_panel="Advanced"),
    ] = "normalize",
=======
    min_size: Annotated[
        int,
        Option("-m", "--min-size"),
    ] = 0,
>>>>>>> 19cd3c5c
    n_features: Annotated[
        int | None,
        Option(
            "--n-features",
            help="Number of features in the fingerprints."
            " Only for packed inputs *if it is not a multiple of 8*."
            " Not required for typical fingerprint sizes (e.g. 2048, 1024)",
            rich_help_panel="Advanced",
        ),
    ] = None,
<<<<<<< HEAD
    verbose: Annotated[
        bool,
        Option("-v/-V", "--verbose/--no-verbose"),
    ] = True,
    show: Annotated[
        bool,
        Option("--show/--no-show", hidden=True),
    ] = True,
    deterministic: Annotated[
        bool,
        Option("--deterministic/--no-deterministic"),
    ] = False,
    neighbors: Annotated[
        int,
        Option("-n", "--neighbors"),
    ] = 15,
    min_dist: Annotated[
        float,
        Option("-d", "--min-dist"),
    ] = 0.1,
    metric: Annotated[
        str,
        Option("--metric"),
    ] = "euclidean",
    densmap: Annotated[
        bool,
        Option("--densmap/--no-densmap"),
    ] = False,
    workers: Annotated[
        int | None,
        Option(
            "-w",
            "--workers",
            help="Num. cores to use for parallel processing",
            rich_help_panel="Advanced",
        ),
    ] = None,
) -> None:
    r"""UMAP visualization of the clustering results"""
    from bblean._console import get_console

    console = get_console(silent=not verbose)
    # Imports may take a bit of time since sklearn is slow, so start the spinner here
    with console.status("[italic]Analyzing clusters...[/italic]", spinner="dots"):
        import matplotlib.pyplot as plt

        from bblean.analysis import cluster_analysis
        from bblean.plotting import umap_plot

        if clusters_path.is_dir():
            clusters_path = clusters_path / "clusters.pkl"
        with open(clusters_path, mode="rb") as f:
            clusters = pickle.load(f)
        if fps_path is None:
            input_fps_path = clusters_path.parent / "input-fps"
            if input_fps_path.is_dir() and _has_files_or_valid_symlinks(input_fps_path):
                fps_path = input_fps_path
            else:
                console.print(
                    "Could not find input fingerprints. Please use --fps-path",
                    style="red",
                )
                raise Abort()
        if fps_path.is_dir():
            fps_paths = sorted(fps_path.glob("*.npy"))
        else:
            fps_paths = [fps_path]
        ca = cluster_analysis(
            clusters,
            fps_paths,
            smiles=(),
            top=top,
            n_features=n_features,
            input_is_packed=input_is_packed,
        )
        umap_plot(
            ca,
            title,
            metric=metric,
            densmap=densmap,
            deterministic=deterministic,
            n_neighbors=neighbors,
            workers=workers,
            min_dist=min_dist,
        )
    if show:
        plt.show()


@app.command("plot-pca", rich_help_panel="Analysis")
def _plot_pca(
    clusters_path: Annotated[
        Path,
        Argument(help="Path to the clusters file, or a dir with a clusters.pkl file"),
    ],
    fps_path: Annotated[
        Path | None,
        Option(
            "-f",
            "--fps-path",
            help="Path to fingerprint file, or directory with fingerprint files",
            show_default=False,
        ),
    ] = None,
=======
>>>>>>> 19cd3c5c
    title: Annotated[
        str | None,
        Option("--title", help="Plot title"),
    ] = None,
<<<<<<< HEAD
    top: Annotated[
        int,
        Option("--top"),
    ] = 20,
    input_is_packed: Annotated[
        bool,
        Option("--packed-input/--unpacked-input", rich_help_panel="Advanced"),
    ] = True,
    scaling: Annotated[
        str,
        Option("--scaling", rich_help_panel="Advanced"),
    ] = "normalize",
    n_features: Annotated[
        int | None,
        Option(
            "--n-features",
            help="Number of features in the fingerprints."
            " Only for packed inputs *if it is not a multiple of 8*."
            " Not required for typical fingerprint sizes (e.g. 2048, 1024)",
            rich_help_panel="Advanced",
        ),
=======
    save: Annotated[
        bool,
        Option("--save/--no-save"),
    ] = True,
    filename: Annotated[
        str | None,
        Option("--filename"),
>>>>>>> 19cd3c5c
    ] = None,
    verbose: Annotated[
        bool,
        Option("-v/-V", "--verbose/--no-verbose"),
    ] = True,
    show: Annotated[
        bool,
        Option("--show/--no-show", hidden=True),
    ] = True,
<<<<<<< HEAD
    whiten: Annotated[
        bool,
        Option("--whiten/--no-whiten"),
    ] = False,
) -> None:
    r"""PCA visualization of the clustering results"""
=======
    top: Annotated[
        int | None,
        Option("--top"),
    ] = None,
) -> None:
    r"""t-SNE visualization of the clustering results"""
>>>>>>> 19cd3c5c
    from bblean._console import get_console

    console = get_console(silent=not verbose)
    # Imports may take a bit of time since sklearn is slow, so start the spinner here
    with console.status("[italic]Analyzing clusters...[/italic]", spinner="dots"):
        import matplotlib.pyplot as plt

        from bblean.analysis import cluster_analysis
<<<<<<< HEAD
        from bblean.plotting import pca_plot
=======
        from bblean.plotting import pops_plot
>>>>>>> 19cd3c5c

        if clusters_path.is_dir():
            clusters_path = clusters_path / "clusters.pkl"
        with open(clusters_path, mode="rb") as f:
            clusters = pickle.load(f)
        if fps_path is None:
            input_fps_path = clusters_path.parent / "input-fps"
            if input_fps_path.is_dir() and _has_files_or_valid_symlinks(input_fps_path):
                fps_path = input_fps_path
            else:
                console.print(
                    "Could not find input fingerprints. Please use --fps-path",
                    style="red",
                )
                raise Abort()
        if fps_path.is_dir():
            fps_paths = sorted(fps_path.glob("*.npy"))
        else:
            fps_paths = [fps_path]
        ca = cluster_analysis(
            clusters,
            fps_paths,
            smiles=(),
            top=top,
            n_features=n_features,
            input_is_packed=input_is_packed,
<<<<<<< HEAD
        )
        pca_plot(
            ca,
            title,
            whiten=whiten,
        )
=======
            min_size=min_size,
        )
        pops_plot(
            ca,
        )
    if save:
        if filename is None:
            unique_id = format(random.getrandbits(32), "08x")
            filename = f"pops-{unique_id}.pdf"
        plt.savefig(Path.cwd() / filename)
>>>>>>> 19cd3c5c
    if show:
        plt.show()


@app.command("plot-tsne", rich_help_panel="Analysis")
def _plot_tsne(
    clusters_path: Annotated[
        Path,
        Argument(help="Path to the clusters file, or a dir with a clusters.pkl file"),
    ],
    fps_path: Annotated[
        Path | None,
        Option(
            "-f",
            "--fps-path",
            help="Path to fingerprint file, or directory with fingerprint files",
            show_default=False,
        ),
    ] = None,
    title: Annotated[
        str | None,
        Option("--title", help="Plot title"),
    ] = None,
    save: Annotated[
        bool,
        Option("--save/--no-save"),
    ] = True,
    filename: Annotated[
        str | None,
        Option("--filename"),
    ] = None,
    exaggeration: Annotated[
        float | None,
        Option("-e", "--exaggeration", rich_help_panel="Advanced"),
    ] = None,
    seed: Annotated[
        int | None,
        Option(
            "-s",
            "--seed",
            help=(
                "Seed for the rng, fixed value by default, for reproducibility."
                " Pass -1 to randomize"
            ),
            show_default=False,
            rich_help_panel="Advanced",
        ),
    ] = TSNE_SEED,
    top: Annotated[
        int,
        Option("--top"),
    ] = 20,
    metric: Annotated[
        str,
        Option("--metric", help="Metric to use in the t-SNE source space"),
    ] = "euclidean",
    dof: Annotated[
        float,
        Option("-d", "--dof", rich_help_panel="Advanced"),
    ] = 1.0,
    perplexity: Annotated[
        int,
        Option(help="t-SNE perplexity", rich_help_panel="Advanced"),
    ] = 30,
    input_is_packed: Annotated[
        bool,
        Option("--packed-input/--unpacked-input", rich_help_panel="Advanced"),
    ] = True,
    n_features: Annotated[
        int | None,
        Option(
            "--n-features",
            help="Number of features in the fingerprints."
            " Only for packed inputs *if it is not a multiple of 8*."
            " Not required for typical fingerprint sizes (e.g. 2048, 1024)",
            rich_help_panel="Advanced",
        ),
    ] = None,
    scaling: Annotated[
        str,
        Option("--scaling", rich_help_panel="Advanced"),
    ] = "normalize",
    do_pca_init: Annotated[
        bool,
        Option(
            "--pca-init/--no-pca-init",
            rich_help_panel="Advanced",
            help="Use PCA for initialization",
        ),
    ] = True,
    pca_reduce: Annotated[
        int | None,
        Option(
            "-p",
            "--pca-reduce",
            rich_help_panel="Advanced",
            help=(
                "Reduce fingerprint dimensionality to N components using PCA."
                " A value of 50 or more maintains cluster structure in general"
            ),
        ),
    ] = None,
    workers: Annotated[
        int | None,
        Option(
            "-w",
            "--workers",
            help="Num. cores to use for parallel processing",
            rich_help_panel="Advanced",
        ),
    ] = None,
    multiscale: Annotated[
        bool,
        Option(
            "-m/-M",
            "--multiscale/--no-multiscale",
            rich_help_panel="Advanced",
            help="Use multiscale perplexities (WARNING: Can be very slow!)",
        ),
    ] = False,
    verbose: Annotated[
        bool,
        Option("-v/-V", "--verbose/--no-verbose"),
    ] = True,
    show: Annotated[
        bool,
        Option("--show/--no-show", hidden=True),
    ] = True,
) -> None:
    r"""t-SNE visualization of the clustering results"""
    from bblean._console import get_console

    console = get_console(silent=not verbose)
    # Imports may take a bit of time since sklearn is slow, so start the spinner here
    with console.status("[italic]Analyzing clusters...[/italic]", spinner="dots"):
        import matplotlib.pyplot as plt

        from bblean.analysis import cluster_analysis
        from bblean.plotting import tsne_plot

        if clusters_path.is_dir():
            clusters_path = clusters_path / "clusters.pkl"
        with open(clusters_path, mode="rb") as f:
            clusters = pickle.load(f)
        if fps_path is None:
            input_fps_path = clusters_path.parent / "input-fps"
            if input_fps_path.is_dir() and _has_files_or_valid_symlinks(input_fps_path):
                fps_path = input_fps_path
            else:
                console.print(
                    "Could not find input fingerprints. Please use --fps-path",
                    style="red",
                )
                raise Abort()
        if fps_path.is_dir():
            fps_paths = sorted(fps_path.glob("*.npy"))
        else:
            fps_paths = [fps_path]
        ca = cluster_analysis(
            clusters,
            fps_paths,
            smiles=(),
            top=top,
            n_features=n_features,
            input_is_packed=input_is_packed,
        )
        tsne_plot(
            ca,
            title,
            perplexity=perplexity,
            exaggeration=exaggeration,
            seed=seed,
            dof=dof,
            metric=metric,
            workers=workers,
            scaling=scaling,
            do_pca_init=do_pca_init,
            multiscale=multiscale,
            pca_reduce=pca_reduce,
        )
    if save:
        if filename is None:
            unique_id = format(random.getrandbits(32), "08x")
            filename = f"tsne-{unique_id}.pdf"
        plt.savefig(Path.cwd() / filename)
    if show:
        plt.show()


@app.command("plot-summary", rich_help_panel="Analysis")
def _plot_summary(
    clusters_path: Annotated[
        Path,
        Argument(help="Path to the clusters file, or a dir with a clusters.pkl file"),
    ],
    fps_path: Annotated[
        Path | None,
        Option(
            "-f",
            "--fps-path",
            help="Path to fingerprint file, or directory with fingerprint files",
            show_default=False,
        ),
    ] = None,
    save: Annotated[
        bool,
        Option("--save/--no-save"),
    ] = True,
    smiles_path: Annotated[
        Path | None,
        Option(
            "-s",
            "--smiles-path",
            show_default=False,
            help="Optional smiles path, if passed a scaffold analysis is performed",
        ),
    ] = None,
    title: Annotated[
        str | None,
        Option("--title"),
    ] = None,
    filename: Annotated[
        str | None,
        Option("--filename"),
    ] = None,
    top: Annotated[
        int,
        Option("--top"),
    ] = 20,
    input_is_packed: Annotated[
        bool,
        Option("--packed-input/--unpacked-input", rich_help_panel="Advanced"),
    ] = True,
    scaffold_fp_kind: Annotated[
        str,
        Option("--scaffold-fp-kind"),
    ] = DEFAULTS.fp_kind,
    annotate: Annotated[
        bool,
        Option(
            "--annotate/--no-annotate",
            help="Display scaffold and fingerprint number in each cluster",
        ),
    ] = True,
    n_features: Annotated[
        int | None,
        Option(
            "--n-features",
            help="Number of features in the fingerprints."
            " Only for packed inputs *if it is not a multiple of 8*."
            " Not required for typical fingerprint sizes (e.g. 2048, 1024)",
            rich_help_panel="Advanced",
        ),
    ] = None,
    verbose: Annotated[
        bool,
        Option("-v/-V", "--verbose/--no-verbose"),
    ] = True,
    show: Annotated[
        bool,
        Option("--show/--no-show", hidden=True),
    ] = True,
) -> None:
    r"""Summary plot of the clustering results"""
    from bblean._console import get_console

    console = get_console(silent=not verbose)
    # Imports may take a bit of time since sklearn is slow, so start the spinner here
    with console.status("[italic]Analyzing clusters...[/italic]", spinner="dots"):
        import matplotlib.pyplot as plt

        from bblean.smiles import load_smiles
        from bblean.analysis import cluster_analysis
        from bblean.plotting import summary_plot

        if clusters_path.is_dir():
            clusters_path = clusters_path / "clusters.pkl"
        with open(clusters_path, mode="rb") as f:
            clusters = pickle.load(f)
        if fps_path is None:
            input_fps_path = clusters_path.parent / "input-fps"
            if input_fps_path.is_dir() and _has_files_or_valid_symlinks(input_fps_path):
                fps_path = input_fps_path
            else:
                console.print(
                    "Could not find input fingerprints. Please use --fps-path",
                    style="red",
                )
                raise Abort()
        if fps_path.is_dir():
            fps_paths = sorted(fps_path.glob("*.npy"))
        else:
            fps_paths = [fps_path]
        # fps = np.load(fps_path, mmap_mode="r")
        smiles: tp.Iterable[str]
        if smiles_path is not None:
            smiles = load_smiles(smiles_path)
        else:
            smiles = ()
        ca = cluster_analysis(
            clusters,
            fps_paths,
            smiles,
            top=top,
            n_features=n_features,
            input_is_packed=input_is_packed,
            scaffold_fp_kind=scaffold_fp_kind,
        )
        summary_plot(ca, title, annotate=annotate)
    if save:
        if filename is None:
            unique_id = format(random.getrandbits(32), "08x")
            filename = f"summary-{unique_id}.pdf"
        plt.savefig(Path.cwd() / filename)
    if show:
        plt.show()


@app.command("run")
def _run(
    ctx: Context,
    input_: Annotated[
        Path | None,
        Argument(help="`*.npy` file with packed fingerprints, or dir `*.npy` files"),
    ] = None,
    out_dir: Annotated[
        Path | None,
        Option(
            "-o",
            "--out-dir",
            help="Dir to dump the output files",
        ),
    ] = None,
    overwrite: Annotated[bool, Option(help="Allow overwriting output files")] = False,
    branching_factor: Annotated[
        int,
        Option(
            "--branching",
            "-b",
            help="BitBIRCH branching factor (all rounds). Usually 254 is"
            " optimal. Set above 254 for slightly less RAM (at the cost of some perf.)",
        ),
    ] = DEFAULTS.branching_factor,
    threshold: Annotated[
        float,
        Option("--threshold", "-t", help="Threshold for merge criterion"),
    ] = DEFAULTS.threshold,
    refine_threshold_increase: Annotated[
        float,
        Option(
            "--refine-threshold-increase", help="Threshold for refinement criterion"
        ),
    ] = DEFAULTS.refine_threshold_increase,
    merge_criterion: Annotated[
        str,
        Option("--set-merge", "-m", help="Merge criterion for initial clustsering"),
    ] = DEFAULTS.merge_criterion,
    refine_merge_criterion: Annotated[
        str,
        Option("--set-refine-merge", help="Merge criterion for refinement clustsering"),
    ] = DEFAULTS.refine_merge_criterion,
    tolerance: Annotated[
        float,
        Option(help="BitBIRCH tolerance. For refinement and --set-merge 'tolerance'"),
    ] = DEFAULTS.tolerance,
    refine_num: Annotated[
        int,
        Option(
            "-r",
            "--refine-num",
            help=(
                "Num. of largest clusters to refine."
                " '-r' 1 for standard refinement, '-r' 0 is the default (no refinement)"
            ),
        ),
    ] = 0,
    n_features: Annotated[
        int | None,
        Option(
            "--n-features",
            help="Number of features in the fingerprints."
            " It must be provided for packed inputs *if it is not a multiple of 8*."
            " For typical fingerprint sizes (e.g. 2048, 1024), it is not required",
            rich_help_panel="Advanced",
        ),
    ] = None,
    input_is_packed: Annotated[
        bool,
        Option(
            "--packed-input/--unpacked-input",
            help="Toggle whether the input consists on packed or unpacked fingerprints",
            rich_help_panel="Advanced",
        ),
    ] = True,
    # Debug options
    monitor_rss: Annotated[
        bool,
        Option(
            help="Monitor RAM used by all processes",
            rich_help_panel="Advanced",
        ),
    ] = False,
    monitor_rss_interval_s: Annotated[
        float,
        Option(
            "--monitor-rss-seconds",
            help="Interval in seconds for RSS monitoring",
            rich_help_panel="Debug",
            hidden=True,
        ),
    ] = 0.01,
    max_fps: Annotated[
        int | None,
        Option(
            help="Max. num of fingerprints to read from each file",
            rich_help_panel="Debug",
            hidden=True,
        ),
    ] = None,
    variant: Annotated[
        str,
        Option(
            "--bb-variant",
            help="Use different bitbirch variants, *only for debugging*.",
            hidden=True,
        ),
    ] = "lean",
    copy_inputs: Annotated[
        bool,
        Option(
            "--copy/--no-copy",
            rich_help_panel="Advanced",
            help="Copy the input files instead of symlink",
        ),
    ] = False,
    verbose: Annotated[
        bool,
        Option("-v/-V", "--verbose/--no-verbose"),
    ] = True,
) -> None:
    r"""Run standard, serial BitBIRCH clustering over `*.npy` fingerprint files"""
    # TODO: Remove code duplication with multiround
    from bblean._console import get_console
    from bblean.fingerprints import _get_fps_file_num

    console = get_console(silent=not verbose)
    if variant == "int64_dense" and input_is_packed:
        raise ValueError("Packed inputs are not supported for the int64_dense variant")

    BitBirch, set_merge = _import_bitbirch_variant(variant)

    # NOTE: Files are sorted according to name
    if input_ is None:
        input_ = Path.cwd() / "bb_inputs"
        input_.mkdir(exist_ok=True)
        input_files = sorted(input_.glob("*.npy"))
        _validate_input_dir(input_)
    elif input_.is_dir():
        input_files = sorted(input_.glob("*.npy"))
        _validate_input_dir(input_)
    else:
        input_files = [input_]
    ctx.params.pop("input_")
    ctx.params["input_files"] = [str(p.resolve()) for p in input_files]
    ctx.params["num_fps_present"] = [_get_fps_file_num(p) for p in input_files]
    if max_fps is not None:
        ctx.params["num_fps_loaded"] = [
            min(n, max_fps) for n in ctx.params["num_fps_present"]
        ]
    else:
        ctx.params["num_fps_loaded"] = ctx.params["num_fps_present"]
    unique_id = format(random.getrandbits(32), "08x")
    if out_dir is None:
        out_dir = Path.cwd() / "bb_run_outputs" / unique_id
    out_dir.mkdir(exist_ok=True, parents=True)
    _validate_output_dir(out_dir, overwrite)
    ctx.params["out_dir"] = str(out_dir.resolve())

    console.print_banner()
    console.print()
    console.print_config(ctx.params)

    # Optinally start a separate process that tracks RAM usage
    if monitor_rss:
        launch_monitor_rss_daemon(out_dir / "monitor-rss.csv", monitor_rss_interval_s)

    timer = Timer()
    timer.init_timing("total")
    if "lean" not in variant:
        set_merge(merge_criterion, tolerance=tolerance)
        tree = BitBirch(branching_factor=branching_factor, threshold=threshold)
    else:
        tree = BitBirch(
            branching_factor=branching_factor,
            threshold=threshold,
            merge_criterion=merge_criterion,
            tolerance=tolerance,
        )
    with console.status("[italic]BitBirching...[/italic]", spinner="dots"):
        for file in input_files:
            # Fitting a file uses mmap internally, and releases memory in a smart way
            tree.fit(
                file,
                n_features=n_features,
                input_is_packed=input_is_packed,
                max_fps=max_fps,
            )

        if refine_num > 0:
            tree.set_merge(
                refine_merge_criterion,
                tolerance=tolerance,
                threshold=threshold + refine_threshold_increase,
            )
            tree.refine_inplace(
                input_files, input_is_packed=input_is_packed, n_largest=refine_num
            )
        # TODO: Fix peak memory stats
        cluster_mol_ids = tree.get_cluster_mol_ids()
    timer.end_timing("total", console, indent=False)
    stats = get_peak_memory(1)
    if stats is None:
        console.print("[Peak memory stats not tracked for non-Unix systems]")
    else:
        console.print_peak_mem_raw(stats, indent=False)
    # Dump outputs (peak memory, timings, config, cluster ids)
    with open(out_dir / "clusters.pkl", mode="wb") as f:
        pickle.dump(cluster_mol_ids, f)

    collect_system_specs_and_dump_config(ctx.params)
    timer.dump(out_dir / "timings.json")

    peak_rss_fpath = out_dir / "peak-rss.json"
    with open(peak_rss_fpath, mode="wt", encoding="utf-8") as tf:
        json.dump(
            {"self_max_rss_gib": None if stats is None else stats.self_gib},
            tf,
            indent=4,
        )

    # Symlink or copy fingerprint files
    input_fps_dir = (out_dir / "input-fps").resolve()
    input_fps_dir.mkdir()
    if copy_inputs:
        for file in input_files:
            shutil.copy(file, input_fps_dir / file.name)
    else:
        for file in input_files:
            (input_fps_dir / file.name).symlink_to(file.resolve())


# TODO: Currently sometimes after a round is triggered *more* files are output, since
# the files are divided *both* by uint8/uint16 and the batch idx. I believe this is not
# ideal
@app.command("multiround")
def _multiround(
    ctx: Context,
    in_dir: Annotated[
        Path | None,
        Argument(help="Directory with input `*.npy` files with packed fingerprints"),
    ] = None,
    out_dir: Annotated[
        Path | None,
        Option("-o", "--out-dir", help="Dir for output files"),
    ] = None,
    overwrite: Annotated[bool, Option(help="Allow overwriting output files")] = False,
    num_initial_processes: Annotated[
        int, Option("--ps", "--processes", help="Num. processes for first round")
    ] = 10,
    num_midsection_processes: Annotated[
        int | None,
        Option(
            "--mid-ps",
            "--mid-processes",
            help="Num. processes for middle section rounds."
            " These are be memory intensive,"
            " you may want to use 50%-30% of --ps."
            " Default is same as --ps",
        ),
    ] = None,
    branching_factor: Annotated[
        int,
        Option(
            "--branching",
            "-b",
            help="BitBIRCH branching factor (all rounds). Usually 254 is"
            " optimal. Set above 254 for slightly less RAM (at the cost of some perf.)",
        ),
    ] = DEFAULTS.branching_factor,
    threshold: Annotated[
        float,
        Option("--threshold", "-t", help="Thresh for merge criterion (initial step)"),
    ] = DEFAULTS.threshold,
    mid_threshold_increase: Annotated[
        float,
        Option("--mid-threshold-increase", help="Increase in threshold for refinement"),
    ] = DEFAULTS.refine_threshold_increase,
    initial_merge_criterion: Annotated[
        str,
        Option(
            "--set-merge",
            "-m",
            help="Initial merge criterion for round 1. ('diameter' recommended)",
        ),
    ] = DEFAULTS.merge_criterion,
    mid_merge_criterion: Annotated[
        str,
        Option(
            "--set-mid-merge",
            help="Merge criterion for midsection rounds ('diameter' recommended)",
        ),
    ] = DEFAULTS.refine_merge_criterion,
    tolerance: Annotated[
        float,
        Option(
            help="Tolerance value for all steps that use the 'tolerance' criterion"
            " (by default all except initial round)",
        ),
    ] = DEFAULTS.tolerance,
    n_features: Annotated[
        int | None,
        Option(
            "--n-features",
            help="Number of features in the fingerprints."
            " Only for packed inputs *if it is not a multiple of 8*."
            " Not required for typical fingerprint sizes (e.g. 2048, 1024)",
            rich_help_panel="Advanced",
        ),
    ] = None,
    input_is_packed: Annotated[
        bool,
        Option(
            "--packed-input/--unpacked-input",
            help="Toggle whether the input consists on packed or unpacked fingerprints",
            rich_help_panel="Advanced",
        ),
    ] = True,
    # Advanced options
    num_midsection_rounds: Annotated[
        int,
        Option(
            "--num-mid-rounds",
            help="Number of midsection rounds to perform",
            rich_help_panel="Advanced",
        ),
    ] = 1,
    split_largest_after_midsection: Annotated[
        bool,
        Option(
            "--split-after-mid/--no-split-after-mid",
            help=(
                "Split largest cluster after each midsection round"
                " (to be refined by the next round)"
            ),
            rich_help_panel="Advanced",
        ),
    ] = False,
    full_refinement_before_midsection: Annotated[
        bool,
        Option(
            "--refine-before-mid/--no-refine-before-mid",
            help=(
                "Run a *full* refinement step after the initial clustering round"
                " (largest cluster is always split regardless of this flag)"
            ),
            rich_help_panel="Advanced",
        ),
    ] = True,
    max_tasks_per_process: Annotated[
        int, Option(help="Max tasks per process", rich_help_panel="Advanced")
    ] = 1,
    fork: Annotated[
        bool,
        Option(
            help="In linux, force the 'fork' multiprocessing start method",
            rich_help_panel="Advanced",
        ),
    ] = False,
    bin_size: Annotated[
        int,
        Option(help="Bin size for chunking during Round 2", rich_help_panel="Advanced"),
    ] = 10,
    # Debug options
    variant: Annotated[
        str,
        Option(
            "--bb-variant",
            help="Use different bitbirch variants, *only for debugging*.",
            hidden=True,
        ),
    ] = "lean",
    monitor_rss: Annotated[
        bool,
        Option(
            help="Monitor RAM used by all processes",
            rich_help_panel="Advanced",
        ),
    ] = False,
    monitor_rss_interval_s: Annotated[
        float,
        Option(
            "--monitor-rss-seconds",
            help="Interval in seconds for RSS monitoring",
            rich_help_panel="Debug",
            hidden=True,
        ),
    ] = 0.01,
    max_fps: Annotated[
        int | None,
        Option(
            help="Max num. of fps to load from each input file",
            rich_help_panel="Debug",
            hidden=True,
        ),
    ] = None,
    max_files: Annotated[
        int | None,
        Option(help="Max num. files to read", rich_help_panel="Debug", hidden=True),
    ] = None,
    copy_inputs: Annotated[
        bool,
        Option(
            "--copy/--no-copy",
            rich_help_panel="Advanced",
            help="Copy the input files instead of symlink",
        ),
    ] = False,
    verbose: Annotated[
        bool,
        Option("-v/-V", "--verbose/--no-verbose"),
    ] = True,
    cleanup: Annotated[
        bool,
        Option("--cleanup/--no-cleanup", hidden=True),
    ] = True,
) -> None:
    r"""Run multi-round BitBIRCH clustering, optionally parallelize over `*.npy` files"""  # noqa:E501
    from bblean._console import get_console
    from bblean.multiround import run_multiround_bitbirch
    from bblean.fingerprints import _get_fps_file_num

    console = get_console(silent=not verbose)

    # Set multiprocessing start method
    if fork and not sys.platform == "linux":
        console.print("'fork' is only available on Linux", style="red")
        raise Abort()
    if sys.platform == "linux":
        mp_context = mp.get_context("fork" if fork else "forkserver")
    else:
        mp_context = mp.get_context()

    # Collect inputs:
    # If not passed, input dir is bb_inputs/
    if in_dir is None:
        in_dir = Path.cwd() / "bb_inputs"
    _validate_input_dir(in_dir)
    # All files in the input dir with *.npy suffix are considered input files
    input_files = sorted(in_dir.glob("*.npy"))[:max_files]
    ctx.params["input_files"] = [str(p.resolve()) for p in input_files]
    ctx.params["num_fps"] = [_get_fps_file_num(p) for p in input_files]
    if max_fps is not None:
        ctx.params["num_fps_loaded"] = [min(n, max_fps) for n in ctx.params["num_fps"]]
    else:
        ctx.params["num_fps_loaded"] = ctx.params["num_fps"]

    # Set up outputs:
    # If not passed, output dir is constructed as bb_multiround_outputs/<unique-id>/
    unique_id = format(random.getrandbits(32), "08x")
    if out_dir is None:
        out_dir = Path.cwd() / "bb_multiround_outputs" / unique_id
    out_dir.mkdir(exist_ok=True, parents=True)
    _validate_output_dir(out_dir, overwrite)
    ctx.params["out_dir"] = str(out_dir.resolve())

    console.print_banner()
    console.print()
    console.print_multiround_config(ctx.params)

    # Optinally start a separate process that tracks RAM usage
    if monitor_rss:
        launch_monitor_rss_daemon(out_dir / "monitor-rss.csv", monitor_rss_interval_s)

    timer = run_multiround_bitbirch(
        input_files=input_files,
        n_features=n_features,
        input_is_packed=input_is_packed,
        out_dir=out_dir,
        initial_merge_criterion=initial_merge_criterion,
        midsection_merge_criterion=mid_merge_criterion,
        num_initial_processes=num_initial_processes,
        num_midsection_processes=num_midsection_processes,
        branching_factor=branching_factor,
        threshold=threshold,
        midsection_threshold_increase=mid_threshold_increase,
        tolerance=tolerance,
        # Advanced
        bin_size=bin_size,
        max_tasks_per_process=max_tasks_per_process,
        full_refinement_before_midsection=full_refinement_before_midsection,
        num_midsection_rounds=num_midsection_rounds,
        split_largest_after_each_midsection_round=split_largest_after_midsection,
        # Debug
        max_fps=max_fps,
        verbose=verbose,
        mp_context=mp_context,
        cleanup=cleanup,
    )
    timer.dump(out_dir / "timings.json")
    # TODO: Also dump peak-rss.json
    collect_system_specs_and_dump_config(ctx.params)

    # Symlink or copy fingerprint files
    input_fps_dir = (out_dir / "input-fps").resolve()
    input_fps_dir.mkdir()
    if copy_inputs:
        for file in input_files:
            shutil.copy(file, input_fps_dir / file.name)
    else:
        for file in input_files:
            (input_fps_dir / file.name).symlink_to(file.resolve())


@app.command("fps-info", rich_help_panel="Fingerprints")
def _fps_info(
    fp_paths: Annotated[
        list[Path] | None,
        Argument(show_default=False, help="Paths to *.smi files with smiles"),
    ] = None,
) -> None:
    """Show info about a `*.npy` fingerprint file, or a dir with `*.npy` files"""
    from bblean._console import get_console
    from bblean.fingerprints import _print_fps_file_info

    console = get_console()
    if fp_paths is None:
        fp_paths = [Path.cwd()]

    for path in fp_paths:
        if path.is_dir():
            for file in path.glob("*.npy"):
                _print_fps_file_info(file, console)
        elif path.suffix == ".npy":
            _print_fps_file_info(file, console)


@app.command("fps-from-smiles", rich_help_panel="Fingerprints")
def _fps_from_smiles(
    smiles_paths: Annotated[
        list[Path] | None,
        Argument(show_default=False, help="Paths to *.smi files with smiles"),
    ] = None,
    out_dir: Annotated[
        Path | None,
        Option("-o", "--out-dir", show_default=False),
    ] = None,
    out_name: Annotated[
        str | None,
        Option("--name", help="Base name of output file"),
    ] = None,
    kind: Annotated[
        str,
        Option("-k", "--kind"),
    ] = DEFAULTS.fp_kind,
    fp_size: Annotated[
        int,
        Option("--n-features", help="Num. features of the generated fingerprints"),
    ] = DEFAULTS.n_features,
    parts: Annotated[
        int | None,
        Option(
            "-n", "--num-parts", help="Split the created file into this number of parts"
        ),
    ] = None,
    max_fps_per_file: Annotated[
        int | None,
        Option(
            "-m",
            "--max-fps-per-file",
            help="Max. number of fps per file. Mutually exclusive with --num-parts",
            show_default=False,
        ),
    ] = None,
    pack: Annotated[
        bool,
        Option(
            "-p/-P",
            "--pack/--no-pack",
            help="Pack bits in last dimension of fingerprints",
            rich_help_panel="Advanced",
        ),
    ] = True,
    dtype: Annotated[
        str,
        Option(
            "-d",
            "--dtype",
            help="NumPy dtype for the generated fingerprints",
            rich_help_panel="Advanced",
        ),
    ] = "uint8",
    verbose: Annotated[
        bool,
        Option("-v/-V", "--verbose/--no-verbose"),
    ] = True,
    num_ps: Annotated[
        int | None,
        Option(
            "--ps",
            "--processes",
            help=(
                "Num. processes for multprocess generation."
                " One process per file is used for multi-file generation"
            ),
        ),
    ] = None,
    sanitize: Annotated[
        str,
        Option(
            "--sanitize",
            help="RDKit sanitization operations to perform ('all' or 'minimal')",
        ),
    ] = "all",
    skip_invalid: Annotated[
        bool,
        Option(
            "--skip-invalid/--no-skip-invalid",
            help=(
                "Skip invalid smiles."
                " If False, an error is raised on invalid smiles. If True they are"
                " silently skipped (this is be more memory intensive, especially for"
                " parallel processing)"
            ),
        ),
    ] = False,
) -> None:
    r"""Generate a `*.npy` fingerprints file from one or more `*.smi` smiles files

    By default this function runs in parallel and uses all available CPUs. In order to
    use the memory efficient BitBIRCH u8 algorithm you should keep the defaults:
    --dtype=uint8 and --pack
    """
    import numpy as np

    from bblean._console import get_console
    from bblean.utils import _num_avail_cpus
    from bblean.fingerprints import _FingerprintFileCreator, _FingerprintArrayFiller
    from bblean.smiles import (
        calc_num_smiles,
        _iter_ranges_and_smiles_batches,
        _iter_idxs_and_smiles_batches,
    )

    # Force forkserver since rdkit may use threads, and fork is unsafe with threads
    mp_context = mp.get_context("forkserver" if sys.platform == "linux" else None)

    console = get_console(silent=not verbose)

    if smiles_paths is None:
        smiles_paths = list(Path.cwd().glob("*.smi"))
    if not smiles_paths:
        console.print("No *.smi files found", style="red")
        raise Abort()

    smiles_num = calc_num_smiles(smiles_paths)

    def parse_num_per_batch(
        smiles_num: int, parts: int | None, max_fps_per_file: int | None
    ) -> tuple[int, int, int | None]:
        digits: int | None
        if parts is not None and max_fps_per_file is None:
            num_per_batch = math.ceil(smiles_num / parts)
            digits = len(str(parts))
        elif parts is None and max_fps_per_file is not None:
            num_per_batch = max_fps_per_file
            parts = math.ceil(smiles_num / max_fps_per_file)
            digits = len(str(parts))
        elif parts is None and max_fps_per_file is None:
            parts = 1
            num_per_batch = math.ceil(smiles_num / parts)
            digits = None
        else:
            raise ValueError("parts and max_fps_per_file are mutually exclusive")
        return parts, num_per_batch, digits

    try:
        parts, num_per_batch, digits = parse_num_per_batch(
            smiles_num, parts, max_fps_per_file
        )
    except ValueError:
        console.print(
            "'--max-fps-per-file' and '--num-parts' are mutually exclusive",
            style="red",
        )
        raise Abort() from None
    if out_dir is None:
        out_dir = Path.cwd()
    out_dir.mkdir(exist_ok=True)
    out_dir = out_dir.resolve()

    # Pass 2: build the molecules
    if out_name is None:
        unique_id = format(random.getrandbits(32), "08x")
        # Save the fingerprints as a NumPy array
        out_name = f"{'packed-' if pack else ''}fps-{dtype}-{kind}-{unique_id}"
    else:
        # Strip suffix
        if out_name.endswith(".npy"):
            out_name = out_name[:-4]

    if num_ps is None:
        # Get the number of cores *available for use for this process*
        # bound by the number of parts to avoid spawning useless processes
        if parts == 1:
            num_ps = _num_avail_cpus()
        else:
            num_ps = min(_num_avail_cpus(), parts)
    create_fp_file = _FingerprintFileCreator(
        dtype,
        out_dir,
        out_name,
        digits,
        pack,
        kind,
        fp_size,
        sanitize=sanitize,
        skip_invalid=skip_invalid,
        verbose=verbose,
    )
    timer = Timer()
    timer.init_timing("total")
    if parts > 1 and num_ps is not None and num_ps > 1:
        # Multiprocessing version, 1 process per file
        with console.status(
            f"[italic]Generating fingerprints ({parts} files, parallel, {num_ps} procs.) ...[/italic]",  # noqa:E501
            spinner="dots",
        ):
            with mp_context.Pool(processes=num_ps) as pool:
                pool.map(
                    create_fp_file,
                    _iter_idxs_and_smiles_batches(smiles_paths, num_per_batch),
                )
        timer.end_timing("total", console, indent=False)
        stem = out_name.split(".")[0]
        console.print(f"Finished. Outputs written to {str(out_dir / stem)}.<idx>.npy")
        return

    # Parallel or serial, single file version
    msg = "parallel" if num_ps > 1 else "serial"
    with console.status(
        f"[italic]Generating fingerprints ({parts} files, {msg}, {num_ps} procs.) ...[/italic]",  # noqa:E501
        spinner="dots",
    ):
        if pack:
            out_dim = (fp_size + 7) // 8
        else:
            out_dim = fp_size
        shmem_size = smiles_num * out_dim * np.dtype(dtype).itemsize
        fps_shmem = shmem.SharedMemory(create=True, size=shmem_size)
        invalid_mask_shmem = shmem.SharedMemory(create=True, size=smiles_num)
        fps_array_filler = _FingerprintArrayFiller(
            shmem_name=fps_shmem.name,
            invalid_mask_shmem_name=invalid_mask_shmem.name,
            kind=kind,
            fp_size=fp_size,
            num_smiles=smiles_num,
            dtype=dtype,
            pack=pack,
            sanitize=sanitize,
            skip_invalid=skip_invalid,
        )
        if num_ps > 1 and parts == 1:
            # Split into batches anyways if we have a single batch but multiple
            # processes
            _, num_per_batch, _ = parse_num_per_batch(
                smiles_num, num_ps, max_fps_per_file
            )
        with mp_context.Pool(processes=num_ps) as pool:
            pool.starmap(
                fps_array_filler,
                _iter_ranges_and_smiles_batches(smiles_paths, num_per_batch),
            )
        fps = np.ndarray((smiles_num, out_dim), dtype=dtype, buffer=fps_shmem.buf)
        mask = np.ndarray((smiles_num,), dtype=np.bool, buffer=invalid_mask_shmem.buf)
        if skip_invalid:
            prev_num = len(fps)
            fps = np.delete(fps, mask, axis=0)
            new_num = len(fps)
            console.print(f"Generated {new_num} fingerprints")
            console.print(f"Skipped {prev_num - new_num} invalid smiles")
        np.save(
            out_dir / out_name,
            fps,
        )
        del mask
        del fps
        # Cleanup
        fps_shmem.unlink()
        invalid_mask_shmem.unlink()
    timer.end_timing("total", console, indent=False)
    console.print(f"Finished. Outputs written to {str(out_dir / out_name)}.npy")


@app.command("fps-split", rich_help_panel="Fingerprints")
def _split_fps(
    input_: Annotated[
        Path,
        Argument(help="`*.npy` file with fingerprints"),
    ],
    out_dir: Annotated[
        Path | None,
        Option("-o", "--out-dir", show_default=False),
    ] = None,
    parts: Annotated[
        int | None,
        Option(
            "-n",
            "--num-parts",
            help="Num. of parts to split file into. Mutually exclusive with --max-fps",
            show_default=False,
        ),
    ] = None,
    max_fps_per_file: Annotated[
        int | None,
        Option(
            "-m",
            "--max-fps",
            help="Max. number of fps per file. Mutually exclusive with --num-parts",
            show_default=False,
        ),
    ] = None,
) -> None:
    r"""Split a `*.npy` fingerprint file into multiple `*.npy` files

    Usage to split into multiple files with a max number of fps each (e.g. 10k) is `bb
    split-fps --max-fps 10_000 ./fps.npy --out-dir ./split`. To split into a pre-defined
    number of parts (e.g. 10) `bb split-fps --num-parts 10 ./fps.npy --out-dir ./split`.
    """
    from bblean._console import get_console
    import numpy as np

    console = get_console()
    if parts is not None and parts < 2:
        console.print("Num must be >= 2", style="red")
        raise Abort()
    fps = np.load(input_, mmap_mode="r")
    if parts is not None and max_fps_per_file is None:
        num_per_batch = math.ceil(fps.shape[0] / parts)
        digits = len(str(parts))
    elif parts is None and max_fps_per_file is not None:
        num_per_batch = max_fps_per_file
        digits = len(str(math.ceil(fps.shape[0] / max_fps_per_file)))
    else:
        console.print(
            "One and only one of '--max-fps' and '--num-parts' required", style="red"
        )
        raise Abort()

    stem = input_.name.split(".")[0]
    with console.status("[italic]Splitting fingerprints...[/italic]", spinner="dots"):
        i = -1
        for i, batch in enumerate(batched(fps, num_per_batch)):
            suffixes = input_.suffixes
            name = f"{stem}{''.join(suffixes[:-1])}.{str(i).zfill(digits)}.npy"

            # Generate out dir when first fp file is being saved
            if out_dir is None:
                out_dir = Path.cwd() / stem
            out_dir.mkdir(exist_ok=True)
            out_dir = out_dir.resolve()

            np.save(out_dir / name, batch)

        if i == -1:
            console.print("Warning: No fingerprints written", style="yellow")
            return
    console.print(
        f"Finished. Outputs written to {str(tp.cast(Path, out_dir) / stem)}.<idx>.npy"
    )


@app.command("fps-shuffle", rich_help_panel="Fingerprints")
def _shuffle_fps(
    in_file: Annotated[
        Path,
        Argument(help="`*.npy` file with packed fingerprints"),
    ],
    out_dir: Annotated[
        Path | None,
        Option("-o", "--out-dir", show_default=False),
    ] = None,
    seed: Annotated[
        int | None,
        Option("--seed", hidden=True, rich_help_panel="Debug"),
    ] = None,
) -> None:
    """Shuffle a fingerprints file

    This function is not optimized and as such may have high RAM usage. It is
    meant for testing purposes only"""
    import numpy as np

    fps = np.load(in_file)
    stem = in_file.stem
    rng = np.random.default_rng(seed)
    rng.shuffle(fps, axis=0)
    if out_dir is None:
        out_dir = Path.cwd()
    out_dir.mkdir(exist_ok=True)
    out_dir = out_dir.resolve()
    np.save(out_dir / f"shuffled-{stem}.npy", fps)


@app.command("fps-merge", rich_help_panel="Fingerprints")
def _merge_fps(
    in_dir: Annotated[
        Path,
        Argument(help="Directory with input `*.npy` files with packed fingerprints"),
    ],
    out_dir: Annotated[
        Path | None,
        Option("-o", "--out-dir", show_default=False),
    ] = None,
) -> None:
    r"""Merge a dir with multiple `*.npy` fingerprint file into a single `*.npy` file"""
    from bblean._console import get_console
    import numpy as np

    console = get_console()

    if out_dir is None:
        out_dir = Path.cwd()
    out_dir.mkdir(exist_ok=True)
    out_dir = out_dir.resolve()
    arrays = []
    with console.status("[italic]Merging fingerprints...[/italic]", spinner="dots"):
        stem = None
        for f in sorted(in_dir.glob("*.npy")):
            if stem is None:
                stem = f.name.split(".")[0]
            elif stem != f.name.split(".")[0]:
                raise ValueError(
                    "Name convention must be <name>.<idx>.npy"
                    " with all files having the same <name>"
                )
            arrays.append(np.load(f))
        if stem is None:
            console.print("No *.npy files found")
            return
        np.save(out_dir / stem, np.concatenate(arrays))
    console.print(f"Finished. Outputs written to {str(out_dir / stem)}.npy")<|MERGE_RESOLUTION|>--- conflicted
+++ resolved
@@ -17,7 +17,7 @@
 from bblean._memory import launch_monitor_rss_daemon, get_peak_memory
 from bblean._timer import Timer
 from bblean._config import DEFAULTS, collect_system_specs_and_dump_config, TSNE_SEED
-from bblean.utils import _import_bitbirch_variant, batched, _has_files_or_valid_symlinks
+from bblean.utils import _import_bitbirch_variant, batched
 
 app = Typer(
     rich_markup_mode="markdown",
@@ -75,13 +75,8 @@
     pass
 
 
-<<<<<<< HEAD
-@app.command("plot-umap", rich_help_panel="Analysis")
-def _plot_umap(
-=======
 @app.command("plot-pops", rich_help_panel="Analysis")
-def _pops_plot(
->>>>>>> 19cd3c5c
+def _plot_pops(
     clusters_path: Annotated[
         Path,
         Argument(help="Path to the clusters file, or a dir with a clusters.pkl file"),
@@ -95,32 +90,114 @@
             show_default=False,
         ),
     ] = None,
-<<<<<<< HEAD
     title: Annotated[
         str | None,
         Option("--title", help="Plot title"),
     ] = None,
     top: Annotated[
+        int | None,
+        Option("--top"),
+    ] = None,
+    input_is_packed: Annotated[
+        bool,
+        Option("--packed-input/--unpacked-input", rich_help_panel="Advanced"),
+    ] = True,
+    min_size: Annotated[
+        int,
+        Option("--min-size"),
+    ] = 0,
+    n_features: Annotated[
+        int | None,
+        Option(
+            "--n-features",
+            help="Number of features in the fingerprints."
+            " Only for packed inputs *if it is not a multiple of 8*."
+            " Not required for typical fingerprint sizes (e.g. 2048, 1024)",
+            rich_help_panel="Advanced",
+        ),
+    ] = None,
+    save: Annotated[
+        bool,
+        Option("--save/--no-save"),
+    ] = True,
+    filename: Annotated[
+        str | None,
+        Option("--filename"),
+    ] = None,
+    verbose: Annotated[
+        bool,
+        Option("-v/-V", "--verbose/--no-verbose"),
+    ] = True,
+    show: Annotated[
+        bool,
+        Option("--show/--no-show", hidden=True),
+    ] = True,
+) -> None:
+    r"""Population plot of the clustering results"""
+    from bblean._console import get_console
+
+    console = get_console(silent=not verbose)
+    # Imports may take a bit of time since sklearn is slow, so start the spinner here
+    with console.status("[italic]Analyzing clusters...[/italic]", spinner="dots"):
+        from bblean.plotting import _dispatch_visualization, pops_plot
+
+        _dispatch_visualization(
+            clusters_path,
+            "pops",
+            pops_plot,
+            {},
+            min_size=min_size,
+            top=top,
+            n_features=n_features,
+            input_is_packed=input_is_packed,
+            fps_path=fps_path,
+            title=title,
+            filename=filename,
+            verbose=verbose,
+            save=save,
+            show=show,
+        )
+
+
+@app.command("plot-umap", rich_help_panel="Analysis")
+def _plot_umap(
+    clusters_path: Annotated[
+        Path,
+        Argument(help="Path to the clusters file, or a dir with a clusters.pkl file"),
+    ],
+    fps_path: Annotated[
+        Path | None,
+        Option(
+            "-f",
+            "--fps-path",
+            help="Path to fingerprint file, or directory with fingerprint files",
+            show_default=False,
+        ),
+    ] = None,
+    title: Annotated[
+        str | None,
+        Option("--title", help="Plot title"),
+    ] = None,
+    save: Annotated[
+        bool,
+        Option("--save/--no-save"),
+    ] = True,
+    top: Annotated[
         int,
         Option("--top"),
     ] = 20,
-=======
->>>>>>> 19cd3c5c
     input_is_packed: Annotated[
         bool,
         Option("--packed-input/--unpacked-input", rich_help_panel="Advanced"),
     ] = True,
-<<<<<<< HEAD
     scaling: Annotated[
         str,
         Option("--scaling", rich_help_panel="Advanced"),
     ] = "normalize",
-=======
     min_size: Annotated[
         int,
-        Option("-m", "--min-size"),
+        Option("--min-size"),
     ] = 0,
->>>>>>> 19cd3c5c
     n_features: Annotated[
         int | None,
         Option(
@@ -131,7 +208,10 @@
             rich_help_panel="Advanced",
         ),
     ] = None,
-<<<<<<< HEAD
+    filename: Annotated[
+        str | None,
+        Option("--filename"),
+    ] = None,
     verbose: Annotated[
         bool,
         Option("-v/-V", "--verbose/--no-verbose"),
@@ -144,7 +224,7 @@
         bool,
         Option("--deterministic/--no-deterministic"),
     ] = False,
-    neighbors: Annotated[
+    n_neighbors: Annotated[
         int,
         Option("-n", "--neighbors"),
     ] = 15,
@@ -176,49 +256,32 @@
     console = get_console(silent=not verbose)
     # Imports may take a bit of time since sklearn is slow, so start the spinner here
     with console.status("[italic]Analyzing clusters...[/italic]", spinner="dots"):
-        import matplotlib.pyplot as plt
-
-        from bblean.analysis import cluster_analysis
-        from bblean.plotting import umap_plot
-
-        if clusters_path.is_dir():
-            clusters_path = clusters_path / "clusters.pkl"
-        with open(clusters_path, mode="rb") as f:
-            clusters = pickle.load(f)
-        if fps_path is None:
-            input_fps_path = clusters_path.parent / "input-fps"
-            if input_fps_path.is_dir() and _has_files_or_valid_symlinks(input_fps_path):
-                fps_path = input_fps_path
-            else:
-                console.print(
-                    "Could not find input fingerprints. Please use --fps-path",
-                    style="red",
-                )
-                raise Abort()
-        if fps_path.is_dir():
-            fps_paths = sorted(fps_path.glob("*.npy"))
-        else:
-            fps_paths = [fps_path]
-        ca = cluster_analysis(
-            clusters,
-            fps_paths,
-            smiles=(),
+        from bblean.plotting import _dispatch_visualization, umap_plot
+
+        kwargs = dict(
+            metric=metric,
+            densmap=densmap,
+            deterministic=deterministic,
+            n_neighbors=n_neighbors,
+            workers=workers,
+            min_dist=min_dist,
+        )
+        _dispatch_visualization(
+            clusters_path,
+            "umap",
+            umap_plot,
+            kwargs,
+            min_size=min_size,
             top=top,
             n_features=n_features,
             input_is_packed=input_is_packed,
+            fps_path=fps_path,
+            title=title,
+            filename=filename,
+            verbose=verbose,
+            save=save,
+            show=show,
         )
-        umap_plot(
-            ca,
-            title,
-            metric=metric,
-            densmap=densmap,
-            deterministic=deterministic,
-            n_neighbors=neighbors,
-            workers=workers,
-            min_dist=min_dist,
-        )
-    if show:
-        plt.show()
 
 
 @app.command("plot-pca", rich_help_panel="Analysis")
@@ -236,17 +299,18 @@
             show_default=False,
         ),
     ] = None,
-=======
->>>>>>> 19cd3c5c
     title: Annotated[
         str | None,
         Option("--title", help="Plot title"),
     ] = None,
-<<<<<<< HEAD
     top: Annotated[
         int,
         Option("--top"),
     ] = 20,
+    min_size: Annotated[
+        int,
+        Option("--min-size"),
+    ] = 0,
     input_is_packed: Annotated[
         bool,
         Option("--packed-input/--unpacked-input", rich_help_panel="Advanced"),
@@ -264,7 +328,19 @@
             " Not required for typical fingerprint sizes (e.g. 2048, 1024)",
             rich_help_panel="Advanced",
         ),
-=======
+    ] = None,
+    verbose: Annotated[
+        bool,
+        Option("-v/-V", "--verbose/--no-verbose"),
+    ] = True,
+    show: Annotated[
+        bool,
+        Option("--show/--no-show", hidden=True),
+    ] = True,
+    whiten: Annotated[
+        bool,
+        Option("--whiten/--no-whiten"),
+    ] = False,
     save: Annotated[
         bool,
         Option("--save/--no-save"),
@@ -272,91 +348,32 @@
     filename: Annotated[
         str | None,
         Option("--filename"),
->>>>>>> 19cd3c5c
-    ] = None,
-    verbose: Annotated[
-        bool,
-        Option("-v/-V", "--verbose/--no-verbose"),
-    ] = True,
-    show: Annotated[
-        bool,
-        Option("--show/--no-show", hidden=True),
-    ] = True,
-<<<<<<< HEAD
-    whiten: Annotated[
-        bool,
-        Option("--whiten/--no-whiten"),
-    ] = False,
+    ] = None,
 ) -> None:
     r"""PCA visualization of the clustering results"""
-=======
-    top: Annotated[
-        int | None,
-        Option("--top"),
-    ] = None,
-) -> None:
-    r"""t-SNE visualization of the clustering results"""
->>>>>>> 19cd3c5c
     from bblean._console import get_console
 
     console = get_console(silent=not verbose)
     # Imports may take a bit of time since sklearn is slow, so start the spinner here
     with console.status("[italic]Analyzing clusters...[/italic]", spinner="dots"):
-        import matplotlib.pyplot as plt
-
-        from bblean.analysis import cluster_analysis
-<<<<<<< HEAD
-        from bblean.plotting import pca_plot
-=======
-        from bblean.plotting import pops_plot
->>>>>>> 19cd3c5c
-
-        if clusters_path.is_dir():
-            clusters_path = clusters_path / "clusters.pkl"
-        with open(clusters_path, mode="rb") as f:
-            clusters = pickle.load(f)
-        if fps_path is None:
-            input_fps_path = clusters_path.parent / "input-fps"
-            if input_fps_path.is_dir() and _has_files_or_valid_symlinks(input_fps_path):
-                fps_path = input_fps_path
-            else:
-                console.print(
-                    "Could not find input fingerprints. Please use --fps-path",
-                    style="red",
-                )
-                raise Abort()
-        if fps_path.is_dir():
-            fps_paths = sorted(fps_path.glob("*.npy"))
-        else:
-            fps_paths = [fps_path]
-        ca = cluster_analysis(
-            clusters,
-            fps_paths,
-            smiles=(),
+        from bblean.plotting import _dispatch_visualization, pca_plot
+
+        _dispatch_visualization(
+            clusters_path,
+            "pca",
+            pca_plot,
+            {"whiten": whiten},
+            min_size=min_size,
             top=top,
             n_features=n_features,
             input_is_packed=input_is_packed,
-<<<<<<< HEAD
+            fps_path=fps_path,
+            title=title,
+            filename=filename,
+            verbose=verbose,
+            save=save,
+            show=show,
         )
-        pca_plot(
-            ca,
-            title,
-            whiten=whiten,
-        )
-=======
-            min_size=min_size,
-        )
-        pops_plot(
-            ca,
-        )
-    if save:
-        if filename is None:
-            unique_id = format(random.getrandbits(32), "08x")
-            filename = f"pops-{unique_id}.pdf"
-        plt.savefig(Path.cwd() / filename)
->>>>>>> 19cd3c5c
-    if show:
-        plt.show()
 
 
 @app.command("plot-tsne", rich_help_panel="Analysis")
@@ -382,6 +399,10 @@
         bool,
         Option("--save/--no-save"),
     ] = True,
+    min_size: Annotated[
+        int,
+        Option("--min-size"),
+    ] = 0,
     filename: Annotated[
         str | None,
         Option("--filename"),
@@ -490,58 +511,36 @@
     console = get_console(silent=not verbose)
     # Imports may take a bit of time since sklearn is slow, so start the spinner here
     with console.status("[italic]Analyzing clusters...[/italic]", spinner="dots"):
-        import matplotlib.pyplot as plt
-
-        from bblean.analysis import cluster_analysis
-        from bblean.plotting import tsne_plot
-
-        if clusters_path.is_dir():
-            clusters_path = clusters_path / "clusters.pkl"
-        with open(clusters_path, mode="rb") as f:
-            clusters = pickle.load(f)
-        if fps_path is None:
-            input_fps_path = clusters_path.parent / "input-fps"
-            if input_fps_path.is_dir() and _has_files_or_valid_symlinks(input_fps_path):
-                fps_path = input_fps_path
-            else:
-                console.print(
-                    "Could not find input fingerprints. Please use --fps-path",
-                    style="red",
-                )
-                raise Abort()
-        if fps_path.is_dir():
-            fps_paths = sorted(fps_path.glob("*.npy"))
-        else:
-            fps_paths = [fps_path]
-        ca = cluster_analysis(
-            clusters,
-            fps_paths,
-            smiles=(),
-            top=top,
-            n_features=n_features,
-            input_is_packed=input_is_packed,
-        )
-        tsne_plot(
-            ca,
-            title,
+        from bblean.plotting import _dispatch_visualization, tsne_plot
+
+        kwargs = dict(
+            metric=metric,
+            seed=seed,
             perplexity=perplexity,
             exaggeration=exaggeration,
-            seed=seed,
             dof=dof,
-            metric=metric,
             workers=workers,
             scaling=scaling,
             do_pca_init=do_pca_init,
             multiscale=multiscale,
             pca_reduce=pca_reduce,
         )
-    if save:
-        if filename is None:
-            unique_id = format(random.getrandbits(32), "08x")
-            filename = f"tsne-{unique_id}.pdf"
-        plt.savefig(Path.cwd() / filename)
-    if show:
-        plt.show()
+        _dispatch_visualization(
+            clusters_path,
+            "tsne",
+            tsne_plot,
+            kwargs,
+            min_size=min_size,
+            top=top,
+            n_features=n_features,
+            input_is_packed=input_is_packed,
+            fps_path=fps_path,
+            title=title,
+            filename=filename,
+            verbose=verbose,
+            save=save,
+            show=show,
+        )
 
 
 @app.command("plot-summary", rich_help_panel="Analysis")
@@ -563,6 +562,10 @@
         bool,
         Option("--save/--no-save"),
     ] = True,
+    min_size: Annotated[
+        int,
+        Option("--min-size"),
+    ] = 0,
     smiles_path: Annotated[
         Path | None,
         Option(
@@ -624,53 +627,26 @@
     console = get_console(silent=not verbose)
     # Imports may take a bit of time since sklearn is slow, so start the spinner here
     with console.status("[italic]Analyzing clusters...[/italic]", spinner="dots"):
-        import matplotlib.pyplot as plt
-
+        from bblean.plotting import _dispatch_visualization, summary_plot
         from bblean.smiles import load_smiles
-        from bblean.analysis import cluster_analysis
-        from bblean.plotting import summary_plot
-
-        if clusters_path.is_dir():
-            clusters_path = clusters_path / "clusters.pkl"
-        with open(clusters_path, mode="rb") as f:
-            clusters = pickle.load(f)
-        if fps_path is None:
-            input_fps_path = clusters_path.parent / "input-fps"
-            if input_fps_path.is_dir() and _has_files_or_valid_symlinks(input_fps_path):
-                fps_path = input_fps_path
-            else:
-                console.print(
-                    "Could not find input fingerprints. Please use --fps-path",
-                    style="red",
-                )
-                raise Abort()
-        if fps_path.is_dir():
-            fps_paths = sorted(fps_path.glob("*.npy"))
-        else:
-            fps_paths = [fps_path]
-        # fps = np.load(fps_path, mmap_mode="r")
-        smiles: tp.Iterable[str]
-        if smiles_path is not None:
-            smiles = load_smiles(smiles_path)
-        else:
-            smiles = ()
-        ca = cluster_analysis(
-            clusters,
-            fps_paths,
-            smiles,
+
+        _dispatch_visualization(
+            clusters_path,
+            "summary",
+            summary_plot,
+            {"annotate": annotate},
+            smiles=load_smiles(smiles_path) if smiles_path is not None else (),
+            min_size=min_size,
             top=top,
             n_features=n_features,
             input_is_packed=input_is_packed,
-            scaffold_fp_kind=scaffold_fp_kind,
+            fps_path=fps_path,
+            title=title,
+            filename=filename,
+            verbose=verbose,
+            save=save,
+            show=show,
         )
-        summary_plot(ca, title, annotate=annotate)
-    if save:
-        if filename is None:
-            unique_id = format(random.getrandbits(32), "08x")
-            filename = f"summary-{unique_id}.pdf"
-        plt.savefig(Path.cwd() / filename)
-    if show:
-        plt.show()
 
 
 @app.command("run")
