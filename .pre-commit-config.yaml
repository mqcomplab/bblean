# Configuration file that stores all hooks that pre-commit runs
repos:
  - repo: https://github.com/pre-commit/pre-commit-hooks
    rev: v4.6.0
    hooks:
      - id: no-commit-to-branch  # disallow commiting to master / main directly
        args: ['--branch', 'main', '--branch', 'master']
        stages: [pre-commit]
      - id: check-yaml  # check yaml files for parsable syntax
        stages: [pre-push]
      - id: check-toml  # checks toml files for parsable syntax
        stages: [pre-push]
      - id: check-json  # checks json files for parsable syntax
        stages: [pre-push]
      - id: check-added-large-files  # prevent large files from commit
        stages: [pre-push]
      - id: check-merge-conflict  # checks for merge conflict strings
        stages: [pre-push]
      - id: debug-statements  # checks for "breakpoint()" and debugger imports
        stages: [pre-push]

  - repo: https://github.com/psf/black
    rev: 24.3.0
    hooks:
      - id: black
        files: \.py$
        stages: [pre-push]

  - repo: https://github.com/PyCQA/flake8
    rev: 7.0.0
    hooks:
      - id: flake8
        stages: [pre-push]

  - repo: https://github.com/PyCQA/autoflake
    rev: v2.3.1
    hooks:
      - id: autoflake
        files: \.py$
        exclude: bblean/bitbirch\.py$|bblean/_legacy/bb_uint8\.py$|bblean/_legacy/bb_int64_dense\.py$
        stages: [pre-push]

  - repo: local
    hooks:
      - id: mypy
        name: mypy
        entry: "mypy --ignore-missing ."
        # Don't generate a venv for the exe
        language: system
        types: [python]
        # Pass no files but run regardless
        files: $^
        always_run: true
        # Print output on success
        verbose: true
        stages: [pre-push]

  - repo: local
    hooks:
      - id: pytest
        name: pytest
<<<<<<< HEAD
        entry: "pytest ./tests -k 'not memory_regression'"
=======
        entry: "pytest ./tests -k 'not regression and not tsne'"
>>>>>>> 19cd3c5c
        # Don't generate a venv for the exe
        language: system
        types: [python]
        # Pass no files but run regardless
        files: $^
        always_run: true
        # Print output on success
        verbose: true
        stages: [pre-push]<|MERGE_RESOLUTION|>--- conflicted
+++ resolved
@@ -59,11 +59,7 @@
     hooks:
       - id: pytest
         name: pytest
-<<<<<<< HEAD
-        entry: "pytest ./tests -k 'not memory_regression'"
-=======
         entry: "pytest ./tests -k 'not regression and not tsne'"
->>>>>>> 19cd3c5c
         # Don't generate a venv for the exe
         language: system
         types: [python]
