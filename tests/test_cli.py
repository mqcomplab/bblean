--- conflicted
+++ resolved
@@ -8,7 +8,6 @@
 from bblean.fingerprints import make_fake_fingerprints
 
 
-<<<<<<< HEAD
 def test_umap() -> None:
     runner = CliRunner()
     with tempfile.TemporaryDirectory() as d:
@@ -40,9 +39,6 @@
 
 
 def test_pca() -> None:
-=======
-def test_pops() -> None:
->>>>>>> 19cd3c5c
     runner = CliRunner()
     with tempfile.TemporaryDirectory() as d:
         Path
@@ -59,19 +55,6 @@
         result = runner.invoke(
             app,
             [
-<<<<<<< HEAD
-                "plot-pca",
-                str(out_dir),
-                "-f",
-                str(dir / "fingerprints.npy"),
-                "--no-show",
-                "--top",
-                "5",
-                "--no-verbose",
-            ],
-        )
-    assert result.exit_code == 0
-=======
                 "plot-pops",
                 str(out_dir),
                 "-f",
@@ -84,7 +67,36 @@
             ],
         )
         assert result.exit_code == 0
->>>>>>> 19cd3c5c
+
+
+def test_pops() -> None:
+    runner = CliRunner()
+    with tempfile.TemporaryDirectory() as d:
+        Path
+        dir = Path(d).resolve()
+        fps = make_fake_fingerprints(
+            250, n_features=512, seed=12620509540149709235, pack=True
+        )
+        np.save(dir / "fingerprints.npy", fps)
+        out_dir = dir / "output"
+        result = runner.invoke(
+            app, ["run", str(dir), "-o", str(out_dir), "-b", "50", "-t", "0.3"]
+        )
+        assert result.exit_code == 0
+        result = runner.invoke(
+            app,
+            [
+                "plot-pca",
+                str(out_dir),
+                "-f",
+                str(dir / "fingerprints.npy"),
+                "--no-show",
+                "--top",
+                "5",
+                "--no-verbose",
+            ],
+        )
+    assert result.exit_code == 0
 
 
 def test_tsne() -> None:
@@ -239,12 +251,9 @@
                 "2",
                 "--ps",
                 "1",
-<<<<<<< HEAD
                 "--no-verbose",
-=======
                 "--set-mid-merge",
                 "tolerance",
->>>>>>> 19cd3c5c
             ],
         )
         with open(out_dir / "clusters.pkl", mode="rb") as f:
